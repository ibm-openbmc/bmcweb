--- conflicted
+++ resolved
@@ -457,7 +457,7 @@
                 }
 
                 try
-<<<<<<< HEAD
+
                 {
                     auto urlview = boost::urls::url_view(destUrl.c_str());
                     uriProto = urlview.scheme();
@@ -467,17 +467,6 @@
                 }
                 catch (std::exception& p)
                 {
-=======
-                {
-                    auto urlview = boost::urls::url_view(destUrl.c_str());
-                    uriProto = urlview.scheme();
-                    host = urlview.host();
-                    port = urlview.port();
-                    path = urlview.encoded_path();
-                }
-                catch (std::exception& p)
-                {
->>>>>>> b2481eea
                     std::cerr << "Wrong url! Error:" << p.what() << "\n";
                     messages::propertyValueFormatError(asyncResp->res, destUrl,
                                                        "Destination");
@@ -789,11 +778,6 @@
                 asyncResp->res.jsonValue["MetricReportDefinitions"] =
                     mrdJsonArray;
             });
-<<<<<<< HEAD
-    /////redfish/v1/EventService/Subscriptions/
-    // ConfigureManager
-=======
->>>>>>> b2481eea
     BMCWEB_ROUTE(app, "/redfish/v1/EventService/Subscriptions/<str>/")
         // The below privilege is wrong, it should be ConfigureManager OR
         // ConfigureSelf
