--- conflicted
+++ resolved
@@ -19,11 +19,8 @@
 #include "query.hpp"
 #include "registries.hpp"
 #include "registries/base_message_registry.hpp"
-<<<<<<< HEAD
 #include "registries/bios_registry.hpp"
-=======
 #include "registries/license_message_registry.hpp"
->>>>>>> 8ffd33f0
 #include "registries/openbmc_message_registry.hpp"
 #include "registries/privilege_registry.hpp"
 #include "registries/resource_event_message_registry.hpp"
@@ -56,14 +53,13 @@
     asyncResp->res.jsonValue["Members@odata.count"] = 5;
 
     nlohmann::json& members = asyncResp->res.jsonValue["Members"];
-<<<<<<< HEAD
+
     for (const char* memberName :
          std::to_array({"Base", "TaskEvent", "ResourceEvent", "OpenBMC",
                         "BiosAttributeRegistry"}))
-=======
+
     for (const char* memberName : std::to_array(
              {"Base", "TaskEvent", "ResourceEvent", "OpenBMC", "License"}))
->>>>>>> 8ffd33f0
     {
         nlohmann::json::object_t member;
         member["@odata.id"] = boost::urls::format("/redfish/v1/Registries/{}",
@@ -116,17 +112,15 @@
         header = &registries::resource_event::header;
         url = registries::resource_event::url;
     }
-<<<<<<< HEAD
     else if (registry == "BiosAttributeRegistry")
     {
         header = &registries::bios::header;
         dmtf.clear();
-=======
+    }
     else if (registry == "License")
     {
         header = &registries::license::header;
         url = registries::license::url;
->>>>>>> 8ffd33f0
     }
     else
     {
