/*
// Copyright (c) 2018 Intel Corporation
//
// Licensed under the Apache License, Version 2.0 (the "License");
// you may not use this file except in compliance with the License.
// You may obtain a copy of the License at
//
//      http://www.apache.org/licenses/LICENSE-2.0
//
// Unless required by applicable law or agreed to in writing, software
// distributed under the License is distributed on an "AS IS" BASIS,
// WITHOUT WARRANTIES OR CONDITIONS OF ANY KIND, either express or implied.
// See the License for the specific language governing permissions and
// limitations under the License.
*/
#pragma once

#include "health.hpp"
#include "led.hpp"

#include <app.hpp>
#include <boost/container/flat_map.hpp>
#include <registries/privilege_registry.hpp>
#include <sdbusplus/message/native_types.hpp>
#include <sdbusplus/utility/dedup_variant.hpp>
#include <utils/collection.hpp>
#include <utils/json_utils.hpp>
#include <utils/name_utils.hpp>

namespace redfish
{

using InterfacesProperties = boost::container::flat_map<
    std::string,
    boost::container::flat_map<std::string, dbus::utility::DbusVariantType>>;

// Map of service name to list of interfaces
using MapperServiceMap =
    std::vector<std::pair<std::string, std::vector<std::string>>>;

// Map of object paths to MapperServiceMaps
using MapperGetSubTreeResponse =
    std::vector<std::pair<std::string, MapperServiceMap>>;

// Interfaces which imply a D-Bus object represents a Processor
constexpr std::array<const char*, 2> processorInterfaces = {
    "xyz.openbmc_project.Inventory.Item.Cpu",
    "xyz.openbmc_project.Inventory.Item.Accelerator"};

/**
 * @brief Fill out uuid info of a processor by
 * requesting data from the given D-Bus object.
 *
 * @param[in,out]   aResp       Async HTTP response.
 * @param[in]       service     D-Bus service to query.
 * @param[in]       objPath     D-Bus object to query.
 */
inline void getProcessorUUID(std::shared_ptr<bmcweb::AsyncResp> aResp,
                             const std::string& service,
                             const std::string& objPath)
{
    BMCWEB_LOG_DEBUG << "Get Processor UUID";
    crow::connections::systemBus->async_method_call(
        [objPath,
         aResp{std::move(aResp)}](const boost::system::error_code ec,
                                  const std::variant<std::string>& property) {
            if (ec)
            {
                BMCWEB_LOG_DEBUG << "DBUS response error";
                messages::internalError(aResp->res);
                return;
            }
            const std::string* value = std::get_if<std::string>(&property);
            if (value == nullptr)
            {
                BMCWEB_LOG_DEBUG << "Null value returned "
                                    "for UUID";
                messages::internalError(aResp->res);
                return;
            }
            aResp->res.jsonValue["UUID"] = *value;
        },
        service, objPath, "org.freedesktop.DBus.Properties", "Get",
        "xyz.openbmc_project.Common.UUID", "UUID");
}

inline void
    getCpuDataByInterface(const std::shared_ptr<bmcweb::AsyncResp>& aResp,
                          const InterfacesProperties& cpuInterfacesProperties)
{
    BMCWEB_LOG_DEBUG << "Get CPU resources by interface.";

    // Set the default value of state
    aResp->res.jsonValue["Status"]["State"] = "Enabled";
    aResp->res.jsonValue["Status"]["Health"] = "OK";

    for (const auto& interface : cpuInterfacesProperties)
    {
        for (const auto& property : interface.second)
        {
            if (property.first == "Present")
            {
                const bool* cpuPresent = std::get_if<bool>(&property.second);
                if (cpuPresent == nullptr)
                {
                    // Important property not in desired type
                    messages::internalError(aResp->res);
                    return;
                }
                if (*cpuPresent == false)
                {
                    // Slot is not populated
                    aResp->res.jsonValue["Status"]["State"] = "Absent";
                }
            }
            else if (property.first == "Functional")
            {
                const bool* cpuFunctional = std::get_if<bool>(&property.second);
                if (cpuFunctional == nullptr)
                {
                    messages::internalError(aResp->res);
                    return;
                }
                if (*cpuFunctional == false)
                {
                    aResp->res.jsonValue["Status"]["Health"] = "Critical";
                }
            }
            else if (property.first == "CoreCount")
            {
                const uint16_t* coresCount =
                    std::get_if<uint16_t>(&property.second);
                if (coresCount == nullptr)
                {
                    messages::internalError(aResp->res);
                    return;
                }
                aResp->res.jsonValue["TotalCores"] = *coresCount;
            }
            else if (property.first == "MaxSpeedInMhz")
            {
                const uint32_t* value = std::get_if<uint32_t>(&property.second);
                if (value != nullptr)
                {
                    aResp->res.jsonValue["MaxSpeedMHz"] = *value;
                }
            }
            else if (property.first == "Socket")
            {
                const std::string* value =
                    std::get_if<std::string>(&property.second);
                if (value != nullptr)
                {
                    aResp->res.jsonValue["Socket"] = *value;
                }
            }
            else if (property.first == "ThreadCount")
            {
                const uint16_t* value = std::get_if<uint16_t>(&property.second);
                if (value != nullptr)
                {
                    aResp->res.jsonValue["TotalThreads"] = *value;
                }
            }
            else if (property.first == "Family")
            {
                const std::string* value =
                    std::get_if<std::string>(&property.second);
                if (value != nullptr)
                {
                    aResp->res.jsonValue["ProcessorId"]["EffectiveFamily"] =
                        *value;
                }
            }
            else if (property.first == "Id")
            {
                const uint64_t* value = std::get_if<uint64_t>(&property.second);
                if (value != nullptr && *value != 0)
                {
                    aResp->res
                        .jsonValue["ProcessorId"]["IdentificationRegisters"] =
                        boost::lexical_cast<std::string>(*value);
                }
            }
        }
    }

    return;
}

inline void getCpuDataByService(std::shared_ptr<bmcweb::AsyncResp> aResp,
                                const std::string& cpuId,
                                const std::string& service,
                                const std::string& objPath)
{
    BMCWEB_LOG_DEBUG << "Get available system cpu resources by service.";

    crow::connections::systemBus->async_method_call(
        [cpuId, service, objPath, aResp{std::move(aResp)}](
            const boost::system::error_code ec,
            const dbus::utility::ManagedObjectType& dbusData) {
            if (ec)
            {
                BMCWEB_LOG_DEBUG << "DBUS response error";
                messages::internalError(aResp->res);
                return;
            }
            aResp->res.jsonValue["Id"] = cpuId;
            aResp->res.jsonValue["Name"] = "Processor";
            aResp->res.jsonValue["ProcessorType"] = "CPU";

            bool slotPresent = false;
            std::string corePath = objPath + "/core";
            size_t totalCores = 0;
            for (const auto& object : dbusData)
            {
                if (object.first.str == objPath)
                {
                    getCpuDataByInterface(aResp, object.second);
                }
                else if (boost::starts_with(object.first.str, corePath))
                {
                    for (const auto& interface : object.second)
                    {
                        if (interface.first ==
                            "xyz.openbmc_project.Inventory.Item")
                        {
                            for (const auto& property : interface.second)
                            {
                                if (property.first == "Present")
                                {
                                    const bool* present =
                                        std::get_if<bool>(&property.second);
                                    if (present != nullptr)
                                    {
                                        if (*present == true)
                                        {
                                            slotPresent = true;
                                            totalCores++;
                                        }
                                    }
                                }
                            }
                        }
                    }
                }
            }
            // In getCpuDataByInterface(), state and health are set
            // based on the present and functional status. If core
            // count is zero, then it has a higher precedence.
            if (slotPresent)
            {
                if (totalCores == 0)
                {
                    // Slot is not populated, set status end return
                    aResp->res.jsonValue["Status"]["State"] = "Absent";
                    aResp->res.jsonValue["Status"]["Health"] = "OK";
                }
                aResp->res.jsonValue["TotalCores"] = totalCores;
            }
            return;
        },
        service, "/xyz/openbmc_project/inventory",
        "org.freedesktop.DBus.ObjectManager", "GetManagedObjects");
}

inline void getCpuAssetData(std::shared_ptr<bmcweb::AsyncResp> aResp,
                            const std::string& service,
                            const std::string& objPath)
{
    BMCWEB_LOG_DEBUG << "Get Cpu Asset Data";
    crow::connections::systemBus->async_method_call(
        [objPath, aResp{std::move(aResp)}](
            const boost::system::error_code ec,
            const boost::container::flat_map<
                std::string, std::variant<std::string, uint32_t, uint16_t,
                                          bool>>& properties) {
            if (ec)
            {
                BMCWEB_LOG_DEBUG << "DBUS response error";
                messages::internalError(aResp->res);
                return;
            }

            for (const auto& property : properties)
            {
                if (property.first == "SerialNumber")
                {
                    const std::string* sn =
                        std::get_if<std::string>(&property.second);
                    if (sn != nullptr && !sn->empty())
                    {
                        aResp->res.jsonValue["SerialNumber"] = *sn;
                    }
                }
                else if (property.first == "Model")
                {
                    const std::string* model =
                        std::get_if<std::string>(&property.second);
                    if (model != nullptr && !model->empty())
                    {
                        aResp->res.jsonValue["Model"] = *model;
                    }
                }
                else if (property.first == "Manufacturer")
                {

                    const std::string* mfg =
                        std::get_if<std::string>(&property.second);
                    if (mfg != nullptr)
                    {
                        aResp->res.jsonValue["Manufacturer"] = *mfg;

                        // Otherwise would be unexpected.
                        if (mfg->find("Intel") != std::string::npos)
                        {
                            aResp->res.jsonValue["ProcessorArchitecture"] =
                                "x86";
                            aResp->res.jsonValue["InstructionSet"] = "x86-64";
                        }
                        else if (mfg->find("IBM") != std::string::npos)
                        {
                            aResp->res.jsonValue["ProcessorArchitecture"] =
                                "Power";
                            aResp->res.jsonValue["InstructionSet"] = "PowerISA";
                        }
                    }
                }
                else if (property.first == "PartNumber")
                {
                    const std::string* partNumber =
                        std::get_if<std::string>(&property.second);

                    if (partNumber == nullptr)
                    {
                        messages::internalError(aResp->res);
                        return;
                    }
                    aResp->res.jsonValue["PartNumber"] = *partNumber;
                }
                else if (property.first == "SparePartNumber")
                {
                    const std::string* sparePartNumber =
                        std::get_if<std::string>(&property.second);

                    if (sparePartNumber == nullptr)
                    {
                        messages::internalError(aResp->res);
                        return;
                    }
                    aResp->res.jsonValue["SparePartNumber"] = *sparePartNumber;
                }
            }
        },
        service, objPath, "org.freedesktop.DBus.Properties", "GetAll",
        "xyz.openbmc_project.Inventory.Decorator.Asset");
}

inline void getCpuRevisionData(std::shared_ptr<bmcweb::AsyncResp> aResp,
                               const std::string& service,
                               const std::string& objPath)
{
    BMCWEB_LOG_DEBUG << "Get Cpu Revision Data";
    crow::connections::systemBus->async_method_call(
        [objPath, aResp{std::move(aResp)}](
            const boost::system::error_code ec,
            const boost::container::flat_map<
                std::string, std::variant<std::string, uint32_t, uint16_t,
                                          bool>>& properties) {
            if (ec)
            {
                BMCWEB_LOG_DEBUG << "DBUS response error";
                messages::internalError(aResp->res);
                return;
            }

            for (const auto& property : properties)
            {
                if (property.first == "Version")
                {
                    const std::string* ver =
                        std::get_if<std::string>(&property.second);
                    if (ver != nullptr)
                    {
                        aResp->res.jsonValue["Version"] = *ver;
                    }
                    break;
                }
            }
        },
        service, objPath, "org.freedesktop.DBus.Properties", "GetAll",
        "xyz.openbmc_project.Inventory.Decorator.Revision");
}

inline void getAcceleratorDataByService(
    std::shared_ptr<bmcweb::AsyncResp> aResp, const std::string& acclrtrId,
    const std::string& service, const std::string& objPath)
{
    BMCWEB_LOG_DEBUG
        << "Get available system Accelerator resources by service.";
    crow::connections::systemBus->async_method_call(
        [acclrtrId, aResp{std::move(aResp)}](
            const boost::system::error_code ec,
            const boost::container::flat_map<
                std::string, std::variant<std::string, uint32_t, uint16_t,
                                          bool>>& properties) {
            if (ec)
            {
                BMCWEB_LOG_DEBUG << "DBUS response error";
                messages::internalError(aResp->res);
                return;
            }
            aResp->res.jsonValue["Id"] = acclrtrId;
            aResp->res.jsonValue["Name"] = "Processor";
            const bool* accPresent = nullptr;
            const bool* accFunctional = nullptr;

            for (const auto& property : properties)
            {
                if (property.first == "Functional")
                {
                    accFunctional = std::get_if<bool>(&property.second);
                }
                else if (property.first == "Present")
                {
                    accPresent = std::get_if<bool>(&property.second);
                }
            }

            std::string state = "Enabled";
            std::string health = "OK";

            if (accPresent != nullptr && *accPresent == false)
            {
                state = "Absent";
            }

            if ((accFunctional != nullptr) && (*accFunctional == false))
            {
                if (state == "Enabled")
                {
                    health = "Critical";
                }
            }

            aResp->res.jsonValue["Status"]["State"] = state;
            aResp->res.jsonValue["Status"]["Health"] = health;
            aResp->res.jsonValue["ProcessorType"] = "Accelerator";
        },
        service, objPath, "org.freedesktop.DBus.Properties", "GetAll", "");
}

// OperatingConfig D-Bus Types
using TurboProfileProperty = std::vector<std::tuple<uint32_t, size_t>>;
using BaseSpeedPrioritySettingsProperty =
    std::vector<std::tuple<uint32_t, std::vector<uint32_t>>>;
// uint32_t and size_t may or may not be the same type, requiring a dedup'd
// variant
using OperatingConfigProperties = std::vector<std::pair<
    std::string,
    sdbusplus::utility::dedup_variant_t<uint32_t, size_t, TurboProfileProperty,
                                        BaseSpeedPrioritySettingsProperty>>>;

/**
 * Fill out the HighSpeedCoreIDs in a Processor resource from the given
 * OperatingConfig D-Bus property.
 *
 * @param[in,out]   aResp               Async HTTP response.
 * @param[in]       baseSpeedSettings   Full list of base speed priority groups,
 *                                      to use to determine the list of high
 *                                      speed cores.
 */
inline void highSpeedCoreIdsHandler(
    const std::shared_ptr<bmcweb::AsyncResp>& aResp,
    const BaseSpeedPrioritySettingsProperty& baseSpeedSettings)
{
    // The D-Bus property does not indicate which bucket is the "high
    // priority" group, so let's discern that by looking for the one with
    // highest base frequency.
    auto highPriorityGroup = baseSpeedSettings.cend();
    uint32_t highestBaseSpeed = 0;
    for (auto it = baseSpeedSettings.cbegin(); it != baseSpeedSettings.cend();
         ++it)
    {
        const uint32_t baseFreq = std::get<uint32_t>(*it);
        if (baseFreq > highestBaseSpeed)
        {
            highestBaseSpeed = baseFreq;
            highPriorityGroup = it;
        }
    }

    nlohmann::json& jsonCoreIds = aResp->res.jsonValue["HighSpeedCoreIDs"];
    jsonCoreIds = nlohmann::json::array();

    // There may not be any entries in the D-Bus property, so only populate
    // if there was actually something there.
    if (highPriorityGroup != baseSpeedSettings.cend())
    {
        jsonCoreIds = std::get<std::vector<uint32_t>>(*highPriorityGroup);
    }
}

/**
 * Fill out OperatingConfig related items in a Processor resource by requesting
 * data from the given D-Bus object.
 *
 * @param[in,out]   aResp       Async HTTP response.
 * @param[in]       cpuId       CPU D-Bus name.
 * @param[in]       service     D-Bus service to query.
 * @param[in]       objPath     D-Bus object to query.
 */
inline void getCpuConfigData(const std::shared_ptr<bmcweb::AsyncResp>& aResp,
                             const std::string& cpuId,
                             const std::string& service,
                             const std::string& objPath)
{
    BMCWEB_LOG_INFO << "Getting CPU operating configs for " << cpuId;

    // First, GetAll CurrentOperatingConfig properties on the object
    crow::connections::systemBus->async_method_call(
        [aResp, cpuId, service](
            const boost::system::error_code ec,
            const std::vector<
                std::pair<std::string,
                          std::variant<sdbusplus::message::object_path, bool>>>&
                properties) {
            if (ec)
            {
                BMCWEB_LOG_WARNING << "D-Bus error: " << ec << ", "
                                   << ec.message();
                messages::internalError(aResp->res);
                return;
            }

            nlohmann::json& json = aResp->res.jsonValue;

            for (const auto& [dbusPropName, variantVal] : properties)
            {
                if (dbusPropName == "AppliedConfig")
                {
                    const sdbusplus::message::object_path* dbusPathWrapper =
                        std::get_if<sdbusplus::message::object_path>(
                            &variantVal);
                    if (dbusPathWrapper == nullptr)
                    {
                        continue;
                    }

                    const std::string& dbusPath = dbusPathWrapper->str;
                    std::string uri = "/redfish/v1/Systems/system/Processors/" +
                                      cpuId + "/OperatingConfigs";
                    json["OperatingConfigs"] = {{"@odata.id", uri}};

                    // Reuse the D-Bus config object name for the Redfish
                    // URI
                    size_t baseNamePos = dbusPath.rfind('/');
                    if (baseNamePos == std::string::npos ||
                        baseNamePos == (dbusPath.size() - 1))
                    {
                        // If the AppliedConfig was somehow not a valid path,
                        // skip adding any more properties, since everything
                        // else is tied to this applied config.
                        messages::internalError(aResp->res);
                        break;
                    }
                    uri += '/';
                    uri += dbusPath.substr(baseNamePos + 1);
                    json["AppliedOperatingConfig"] = {{"@odata.id", uri}};

                    // Once we found the current applied config, queue another
                    // request to read the base freq core ids out of that
                    // config.
                    crow::connections::systemBus->async_method_call(
                        [aResp](
                            const boost::system::error_code ec,
                            const std::variant<
                                BaseSpeedPrioritySettingsProperty>& property) {
                            if (ec)
                            {
                                BMCWEB_LOG_WARNING
                                    << "D-Bus Property Get error: " << ec;
                                messages::internalError(aResp->res);
                                return;
                            }
                            auto baseSpeedList =
                                std::get_if<BaseSpeedPrioritySettingsProperty>(
                                    &property);
                            if (baseSpeedList != nullptr)
                            {
                                highSpeedCoreIdsHandler(aResp, *baseSpeedList);
                            }
                        },
                        service, dbusPath, "org.freedesktop.DBus.Properties",
                        "Get",
                        "xyz.openbmc_project.Inventory.Item.Cpu."
                        "OperatingConfig",
                        "BaseSpeedPrioritySettings");
                }
                else if (dbusPropName == "BaseSpeedPriorityEnabled")
                {
                    const bool* state = std::get_if<bool>(&variantVal);
                    if (state != nullptr)
                    {
                        json["BaseSpeedPriorityState"] =
                            *state ? "Enabled" : "Disabled";
                    }
                }
            }
        },
        service, objPath, "org.freedesktop.DBus.Properties", "GetAll",
        "xyz.openbmc_project.Control.Processor.CurrentOperatingConfig");
}

/**
 * @brief Fill out location info of a processor by
 * requesting data from the given D-Bus object.
 *
 * @param[in,out]   aResp       Async HTTP response.
 * @param[in]       service     D-Bus service to query.
 * @param[in]       objPath     D-Bus object to query.
 */
inline void getCpuLocationCode(std::shared_ptr<bmcweb::AsyncResp> aResp,
                               const std::string& service,
                               const std::string& objPath)
{
    BMCWEB_LOG_DEBUG << "Get Cpu Location Data";
    crow::connections::systemBus->async_method_call(
        [objPath,
         aResp{std::move(aResp)}](const boost::system::error_code ec,
                                  const std::variant<std::string>& property) {
            if (ec)
            {
                BMCWEB_LOG_DEBUG << "DBUS response error";
                messages::internalError(aResp->res);
                return;
            }

            const std::string* value = std::get_if<std::string>(&property);

            if (value == nullptr)
            {
                // illegal value
                BMCWEB_LOG_DEBUG << "Location code value error";
                messages::internalError(aResp->res);
                return;
            }

            aResp->res.jsonValue["Location"]["PartLocation"]["ServiceLabel"] =
                *value;
        },
        service, objPath, "org.freedesktop.DBus.Properties", "Get",
        "xyz.openbmc_project.Inventory.Decorator.LocationCode", "LocationCode");
}

/**
 * Populate the unique identifier in a Processor resource by requesting data
 * from the given D-Bus object.
 *
 * @param[in,out]   aResp       Async HTTP response.
 * @param[in]       service     D-Bus service to query.
 * @param[in]       objPath     D-Bus object to query.
 */
inline void getCpuUniqueId(const std::shared_ptr<bmcweb::AsyncResp>& aResp,
                           const std::string& service,
                           const std::string& objectPath)
{
    BMCWEB_LOG_DEBUG << "Get CPU UniqueIdentifier";
    crow::connections::systemBus->async_method_call(
        [aResp](boost::system::error_code ec,
                const std::variant<std::string>& property) {
            const std::string* id = std::get_if<std::string>(&property);
            if (ec || id == nullptr)
            {
                BMCWEB_LOG_ERROR << "Failed to read cpu unique id: " << ec;
                messages::internalError(aResp->res);
                return;
            }
            aResp->res
                .jsonValue["ProcessorId"]["ProtectedIdentificationNumber"] =
                *id;
        },
        service, objectPath, "org.freedesktop.DBus.Properties", "Get",
        "xyz.openbmc_project.Inventory.Decorator.UniqueIdentifier",
        "UniqueIdentifier");
}

/**
 * Find the D-Bus object representing the requested Processor, and call the
 * handler with the results. If matching object is not found, add 404 error to
 * response and don't call the handler.
 *
 * @param[in,out]   resp            Async HTTP response.
 * @param[in]       processorId     Redfish Processor Id.
 * @param[in]       handler         Callback to continue processing request upon
 *                                  successfully finding object.
 */
template <typename Handler>
inline void getProcessorObject(const std::shared_ptr<bmcweb::AsyncResp>& resp,
                               const std::string& processorId,
                               Handler&& handler)
{
    BMCWEB_LOG_DEBUG << "Get available system processor resources.";

    // GetSubTree on all interfaces which provide info about a Processor
    crow::connections::systemBus->async_method_call(
        [resp, processorId, handler = std::forward<Handler>(handler)](
            boost::system::error_code ec,
            const MapperGetSubTreeResponse& subtree) mutable {
            if (ec)
            {
                BMCWEB_LOG_DEBUG << "DBUS response error: " << ec;
                messages::internalError(resp->res);
                return;
            }
            for (const auto& [objectPath, serviceMap] : subtree)
            {
                // Ignore any objects which don't end with our desired cpu name
                sdbusplus::message::object_path path(objectPath);
                std::string name = path.filename();
                if (name.empty() || name != processorId)
                {
                    continue;
                }

                bool found = false;
                // Filter out objects that don't have the CPU-specific
                // interfaces to make sure we can return 404 on non-CPUs
                // (e.g. /redfish/../Processors/dimm0)
                for (const auto& [serviceName, interfaceList] : serviceMap)
                {
                    if (std::find_first_of(
                            interfaceList.begin(), interfaceList.end(),
                            processorInterfaces.begin(),
                            processorInterfaces.end()) != interfaceList.end())
                    {
                        found = true;
                        break;
                    }
                }

                if (!found)
                {
                    continue;
                }

                // Process the first object which does match our cpu name and
                // required interfaces, and potentially ignore any other
                // matching objects. Assume all interfaces we want to process
                // must be on the same object path.

                handler(resp, processorId, objectPath, serviceMap);

                name_util::getPrettyName(resp, objectPath, serviceMap,
                                         "/Name"_json_pointer);
                return;
            }
            messages::resourceNotFound(resp->res, "Processor", processorId);
        },
        "xyz.openbmc_project.ObjectMapper",
        "/xyz/openbmc_project/object_mapper",
        "xyz.openbmc_project.ObjectMapper", "GetSubTree",
        "/xyz/openbmc_project/inventory", 0,
        std::array<const char*, 9>{
            "xyz.openbmc_project.Common.UUID",
            "xyz.openbmc_project.Inventory.Decorator.Asset",
            "xyz.openbmc_project.Inventory.Decorator.Revision",
            "xyz.openbmc_project.Inventory.Item.Cpu",
            "xyz.openbmc_project.Inventory.Decorator.LocationCode",
            "xyz.openbmc_project.Inventory.Item.Accelerator",
            "xyz.openbmc_project.Control.Processor.CurrentOperatingConfig",
            "xyz.openbmc_project.Inventory.Decorator.UniqueIdentifier",
            "xyz.openbmc_project.Association.Definitions"});
}

inline void getProcessorData(const std::shared_ptr<bmcweb::AsyncResp>& aResp,
                             const std::string& processorId,
                             const std::string& objectPath,
                             const MapperServiceMap& serviceMap)
{
    aResp->res.jsonValue["@odata.type"] = "#Processor.v1_11_0.Processor";
    aResp->res.jsonValue["@odata.id"] =
        "/redfish/v1/Systems/system/Processors/" + processorId;
    aResp->res.jsonValue["SubProcessors"] = {
        {"@odata.id", "/redfish/v1/Systems/system/Processors/" + processorId +
                          "/SubProcessors"}};

    for (const auto& [serviceName, interfaceList] : serviceMap)
    {
        bool assertInterface = false;
        bool cpuInterface = false;
        bool associationInterface = false;
        bool revisionInterface = false;
        bool locationCodeInterface = false;
        for (const auto& interface : interfaceList)
        {
            if (interface == "xyz.openbmc_project.Inventory.Decorator.Asset")
            {
                assertInterface = true;
            }
            else if (interface == "xyz.openbmc_project.Inventory."
                                  "Decorator.Revision")
            {
                revisionInterface = true;
            }
            else if (interface == "xyz.openbmc_project.Inventory.Item.Cpu")
            {
                cpuInterface = true;
                getCpuDataByService(aResp, processorId, serviceName,
                                    objectPath);
            }
            else if (interface == "xyz.openbmc_project.Inventory."
                                  "Item.Accelerator")
            {
                getAcceleratorDataByService(aResp, processorId, serviceName,
                                            objectPath);
            }
            else if (interface == "xyz.openbmc_project.Control.Processor."
                                  "CurrentOperatingConfig")
            {
                getCpuConfigData(aResp, processorId, serviceName, objectPath);
            }
            else if (interface == "xyz.openbmc_project.Inventory."
                                  "Decorator.LocationCode")
            {
                locationCodeInterface = true;
            }
            else if (interface == "xyz.openbmc_project.Common.UUID")
            {
                getProcessorUUID(aResp, serviceName, objectPath);
            }
            else if (interface == "xyz.openbmc_project.Inventory."
                                  "Decorator.UniqueIdentifier")
            {
                getCpuUniqueId(aResp, serviceName, objectPath);
            }
            else if (interface == "xyz.openbmc_project.Association.Definitions")
            {
                associationInterface = true;
            }
        }

        if (cpuInterface && assertInterface)
        {
            getCpuAssetData(aResp, serviceName, objectPath);
        }

        if (cpuInterface && revisionInterface)
        {
            getCpuRevisionData(aResp, serviceName, objectPath);
        }

        if (cpuInterface && locationCodeInterface)
        {
            getCpuLocationCode(aResp, serviceName, objectPath);
        }

        if (cpuInterface && associationInterface)
        {
            getLocationIndicatorActive(aResp, objectPath);
        }
    }
}

template <typename Handler>
inline void getProcessorPaths(const std::shared_ptr<bmcweb::AsyncResp>& aResp,
                              const std::string& processorId, Handler&& handler)
{
    crow::connections::systemBus->async_method_call(
        [processorId, aResp, handler{std::move(handler)}](
            const boost::system::error_code ec,
            const std::vector<std::string>& subTreePaths) {
            if (ec)
            {
                BMCWEB_LOG_ERROR << "DBUS response error";
                // No processor objects found by mapper
                if (ec.value() == boost::system::errc::io_error)
                {
                    messages::resourceNotFound(aResp->res,
                                               "#Processor.v1_11_0.Processor",
                                               processorId);
                    return;
                }

                messages::internalError(aResp->res);
                return;
            }

            for (const std::string& cpuPath : subTreePaths)
            {
                if (sdbusplus::message::object_path(cpuPath).filename() !=
                    processorId)
                {
                    continue;
                }

                handler(cpuPath);
                return;
            }

            // Object not found
            messages::resourceNotFound(
                aResp->res, "#Processor.v1_11_0.Processor", processorId);
        },
        "xyz.openbmc_project.ObjectMapper",
        "/xyz/openbmc_project/object_mapper",
        "xyz.openbmc_project.ObjectMapper", "GetSubTreePaths",
        "/xyz/openbmc_project/inventory", 0,
        std::array<const char*, 1>{"xyz.openbmc_project.Inventory.Item.Cpu"});
}

inline void
    getCpuCoreDataByService(const std::shared_ptr<bmcweb::AsyncResp>& aResp,
                            const std::string& service,
                            const std::string& objPath)
{
    BMCWEB_LOG_DEBUG << "Get available system cpu core resources by service.";

    aResp->res.jsonValue["Status"]["State"] = "Enabled";
    aResp->res.jsonValue["Status"]["Health"] = "OK";

    crow::connections::systemBus->async_method_call(
        [objPath, aResp](const boost::system::error_code ec,
                         const dbus::utility::ManagedObjectType& dbusData) {
            if (ec)
            {
                BMCWEB_LOG_DEBUG << "DBUS response error, ec: " << ec.value();
                messages::internalError(aResp->res);
                return;
            }

            for (const auto& [path, interfaces] : dbusData)
            {
                if (path != objPath)
                {
                    continue;
                }

                bool present = true;
                bool functional = true;

                for (const auto& [interface, properties] : interfaces)
                {
                    if (interface == "xyz.openbmc_project.State."
                                     "Decorator.OperationalStatus")
                    {
                        for (const auto& [proName, proValue] : properties)
                        {
                            if (proName == "Functional")
                            {
                                const bool* value =
                                    std::get_if<bool>(&proValue);
                                if (value == nullptr)
                                {
                                    messages::internalError(aResp->res);
                                    return;
                                }
                                functional = *value;
                            }
                        }
                    }
                    else if (interface == "xyz.openbmc_project.Inventory.Item")
                    {
                        for (const auto& [proName, proValue] : properties)
                        {
                            if (proName == "Present")
                            {
                                const bool* value =
                                    std::get_if<bool>(&proValue);
                                if (value == nullptr)
                                {
                                    messages::internalError(aResp->res);
                                    return;
                                }
                                present = *value;
                            }
                            else if (proName == "PrettyName")
                            {
                                const std::string* prettyName =
                                    std::get_if<std::string>(&proValue);
                                if (prettyName == nullptr)
                                {
                                    messages::internalError(aResp->res);
                                    return;
                                }
                                aResp->res.jsonValue["Name"] = *prettyName;
                            }
                        }
                    }
                }

                if (present == false)
                {
                    aResp->res.jsonValue["Status"]["State"] = "Absent";
                }
                else
                {
                    if (!functional)
                    {
                        aResp->res.jsonValue["Status"]["Health"] = "Critical";
                    }
                }
            }
        },
        service, "/xyz/openbmc_project/inventory",
        "org.freedesktop.DBus.ObjectManager", "GetManagedObjects");
}

inline void getSubProcessorData(const std::shared_ptr<bmcweb::AsyncResp>& aResp,
                                const std::string& processorId,
                                const std::string& coreId)
{
    BMCWEB_LOG_DEBUG << "Get available system sub processor resources.";

    auto callback = [aResp, processorId, coreId](const std::string& cpuPath) {
        crow::connections::systemBus->async_method_call(
            [aResp, processorId, coreId](
                const boost::system::error_code ec,
                const boost::container::flat_map<
                    std::string, boost::container::flat_map<
                                     std::string, std::vector<std::string>>>&
                    subtree) {
                if (ec)
                {
                    BMCWEB_LOG_DEBUG << "DBUS response error, ec: "
                                     << ec.value();
                    // No processor objects found by mapper
                    if (ec.value() == boost::system::errc::io_error)
                    {
                        messages::resourceNotFound(
                            aResp->res, "#Processor.v1_11_0.Processor",
                            processorId);
                        return;
                    }

                    messages::internalError(aResp->res);
                    return;
                }

                for (const auto& object : subtree)
                {
                    if (sdbusplus::message::object_path(object.first)
                            .filename() != coreId)
                    {
                        continue;
                    }

                    aResp->res.jsonValue["@odata.type"] =
                        "#Processor.v1_11_0.Processor";
                    aResp->res.jsonValue["@odata.id"] =
                        std::string("/redfish/v1/Systems/system/Processors/")
                            .append(processorId)
                            .append("/SubProcessors/")
                            .append(coreId);
                    aResp->res.jsonValue["Name"] = "SubProcessor";
                    aResp->res.jsonValue["Id"] = coreId;

                    for (const auto& service : object.second)
                    {
                        getCpuCoreDataByService(aResp, service.first,
                                                object.first);
                        break;
                    }
                    return;
                }

                if (subtree.size() != 0)
                {
                    // Object not found
                    messages::resourceNotFound(
                        aResp->res, "#Processor.v1_11_0.Processor", coreId);
                    return;
                }
            },
            "xyz.openbmc_project.ObjectMapper",
            "/xyz/openbmc_project/object_mapper",
            "xyz.openbmc_project.ObjectMapper", "GetSubTree", cpuPath, 0,
            std::array<const char*, 1>{
                "xyz.openbmc_project.Inventory.Item.CpuCore"});
    };

    getProcessorPaths(aResp, processorId, std::move(callback));
}

inline void
    getSubProcessorMembers(const std::shared_ptr<bmcweb::AsyncResp>& aResp,
                           const std::string& processorId)
{
    auto callback = [aResp, processorId](const std::string& cpuPath) {
        crow::connections::systemBus->async_method_call(
            [processorId, aResp](const boost::system::error_code ec,
                                 const std::vector<std::string>& subTreePaths) {
                if (ec)
                {
                    BMCWEB_LOG_ERROR << "DBUS response error";
                    // No processor objects found by mapper
                    if (ec.value() == boost::system::errc::io_error)
                    {
                        messages::resourceNotFound(
                            aResp->res, "#Processor.v1_11_0.Processor",
                            processorId);
                        return;
                    }

                    messages::internalError(aResp->res);
                    return;
                }

                aResp->res.jsonValue["@odata.type"] =
                    "#ProcessorCollection.ProcessorCollection";
                aResp->res.jsonValue["@odata.id"] =
                    "/redfish/v1/Systems/system/Processors/" + processorId +
                    "/SubProcessors";
                aResp->res.jsonValue["Name"] = "SubProcessor Collection";
                nlohmann::json& members = aResp->res.jsonValue["Members"];
                members = nlohmann::json::array();
                std::string subProcessorsPath =
                    "/redfish/v1/Systems/system/Processors/" + processorId +
                    "/SubProcessors/";
                for (const std::string& corePath : subTreePaths)
                {
                    members.push_back(
                        {{"@odata.id",
                          subProcessorsPath +
                              sdbusplus::message::object_path(corePath)
                                  .filename()}});
                }
                aResp->res.jsonValue["Members@odata.count"] = members.size();
            },
            "xyz.openbmc_project.ObjectMapper",
            "/xyz/openbmc_project/object_mapper",
            "xyz.openbmc_project.ObjectMapper", "GetSubTreePaths", cpuPath, 0,
            std::array<const char*, 1>{
                "xyz.openbmc_project.Inventory.Item.CpuCore"});
    };

    getProcessorPaths(aResp, processorId, std::move(callback));
}

/**
 * Request all the properties for the given D-Bus object and fill out the
 * related entries in the Redfish OperatingConfig response.
 *
 * @param[in,out]   aResp       Async HTTP response.
 * @param[in]       service     D-Bus service name to query.
 * @param[in]       objPath     D-Bus object to query.
 */
inline void
    getOperatingConfigData(const std::shared_ptr<bmcweb::AsyncResp>& aResp,
                           const std::string& service,
                           const std::string& objPath)
{
    crow::connections::systemBus->async_method_call(
        [aResp](boost::system::error_code ec,
                const OperatingConfigProperties& properties) {
            if (ec)
            {
                BMCWEB_LOG_WARNING << "D-Bus error: " << ec << ", "
                                   << ec.message();
                messages::internalError(aResp->res);
                return;
            }

            nlohmann::json& json = aResp->res.jsonValue;
            for (const auto& [key, variant] : properties)
            {
                if (key == "AvailableCoreCount")
                {
                    const size_t* cores = std::get_if<size_t>(&variant);
                    if (cores != nullptr)
                    {
                        json["TotalAvailableCoreCount"] = *cores;
                    }
                }
                else if (key == "BaseSpeed")
                {
                    const uint32_t* speed = std::get_if<uint32_t>(&variant);
                    if (speed != nullptr)
                    {
                        json["BaseSpeedMHz"] = *speed;
                    }
                }
                else if (key == "MaxJunctionTemperature")
                {
                    const uint32_t* temp = std::get_if<uint32_t>(&variant);
                    if (temp != nullptr)
                    {
                        json["MaxJunctionTemperatureCelsius"] = *temp;
                    }
                }
                else if (key == "MaxSpeed")
                {
                    const uint32_t* speed = std::get_if<uint32_t>(&variant);
                    if (speed != nullptr)
                    {
                        json["MaxSpeedMHz"] = *speed;
                    }
                }
                else if (key == "PowerLimit")
                {
                    const uint32_t* tdp = std::get_if<uint32_t>(&variant);
                    if (tdp != nullptr)
                    {
                        json["TDPWatts"] = *tdp;
                    }
                }
                else if (key == "TurboProfile")
                {
                    const auto* turboList =
                        std::get_if<TurboProfileProperty>(&variant);
                    if (turboList == nullptr)
                    {
                        continue;
                    }

                    nlohmann::json& turboArray = json["TurboProfile"];
                    turboArray = nlohmann::json::array();
                    for (const auto& [turboSpeed, coreCount] : *turboList)
                    {
                        turboArray.push_back({{"ActiveCoreCount", coreCount},
                                              {"MaxSpeedMHz", turboSpeed}});
                    }
                }
                else if (key == "BaseSpeedPrioritySettings")
                {
                    const auto* baseSpeedList =
                        std::get_if<BaseSpeedPrioritySettingsProperty>(
                            &variant);
                    if (baseSpeedList == nullptr)
                    {
                        continue;
                    }

                    nlohmann::json& baseSpeedArray =
                        json["BaseSpeedPrioritySettings"];
                    baseSpeedArray = nlohmann::json::array();
                    for (const auto& [baseSpeed, coreList] : *baseSpeedList)
                    {
                        baseSpeedArray.push_back(
                            {{"CoreCount", coreList.size()},
                             {"CoreIDs", coreList},
                             {"BaseSpeedMHz", baseSpeed}});
                    }
                }
            }
        },
        service, objPath, "org.freedesktop.DBus.Properties", "GetAll",
        "xyz.openbmc_project.Inventory.Item.Cpu.OperatingConfig");
}

/**
 * Handle the D-Bus response from attempting to set the CPU's AppliedConfig
 * property. Main task is to translate error messages into Redfish errors.
 *
 * @param[in,out]   resp    HTTP response.
 * @param[in]       setPropVal  Value which we attempted to set.
 * @param[in]       ec      D-Bus response error code.
 * @param[in]       msg     D-Bus response message.
 */
inline void
    handleAppliedConfigResponse(const std::shared_ptr<bmcweb::AsyncResp>& resp,
                                const std::string& setPropVal,
                                boost::system::error_code ec,
                                const sdbusplus::message::message& msg)
{
    if (!ec)
    {
        BMCWEB_LOG_DEBUG << "Set Property succeeded";
        return;
    }

    BMCWEB_LOG_DEBUG << "Set Property failed: " << ec;

    const sd_bus_error* dbusError = msg.get_error();
    if (dbusError == nullptr)
    {
        messages::internalError(resp->res);
        return;
    }

    // The asio error code doesn't know about our custom errors, so we have to
    // parse the error string. Some of these D-Bus -> Redfish translations are a
    // stretch, but it's good to try to communicate something vaguely useful.
    if (strcmp(dbusError->name,
               "xyz.openbmc_project.Common.Error.InvalidArgument") == 0)
    {
        // Service did not like the object_path we tried to set.
        messages::propertyValueIncorrect(
            resp->res, "AppliedOperatingConfig/@odata.id", setPropVal);
    }
    else if (strcmp(dbusError->name,
                    "xyz.openbmc_project.Common.Error.NotAllowed") == 0)
    {
        // Service indicates we can never change the config for this processor.
        messages::propertyNotWritable(resp->res, "AppliedOperatingConfig");
    }
    else if (strcmp(dbusError->name,
                    "xyz.openbmc_project.Common.Error.Unavailable") == 0)
    {
        // Service indicates the config cannot be changed right now, but maybe
        // in a different system state.
        messages::resourceInStandby(resp->res);
    }
    else if (strcmp(dbusError->name,
                    "xyz.openbmc_project.Common.Device.Error.WriteFailure") ==
             0)
    {
        // Service tried to change the config, but it failed.
        messages::operationFailed(resp->res);
    }
    else
    {
        messages::internalError(resp->res);
    }
}

/**
 * Handle the PATCH operation of the AppliedOperatingConfig property. Do basic
 * validation of the input data, and then set the D-Bus property.
 *
 * @param[in,out]   resp            Async HTTP response.
 * @param[in]       processorId     Processor's Id.
 * @param[in]       appliedConfigUri    New property value to apply.
 * @param[in]       cpuObjectPath   Path of CPU object to modify.
 * @param[in]       serviceMap      Service map for CPU object.
 */
inline void patchAppliedOperatingConfig(
    const std::shared_ptr<bmcweb::AsyncResp>& resp,
    const std::string& processorId, const std::string& appliedConfigUri,
    const std::string& cpuObjectPath, const MapperServiceMap& serviceMap)
{
    // Check that the property even exists by checking for the interface
    const std::string* controlService = nullptr;
    for (const auto& [serviceName, interfaceList] : serviceMap)
    {
        if (std::find(interfaceList.begin(), interfaceList.end(),
                      "xyz.openbmc_project.Control.Processor."
                      "CurrentOperatingConfig") != interfaceList.end())
        {
            controlService = &serviceName;
            break;
        }
    }

    if (controlService == nullptr)
    {
        messages::internalError(resp->res);
        return;
    }

    // Check that the config URI is a child of the cpu URI being patched.
    std::string expectedPrefix("/redfish/v1/Systems/system/Processors/");
    expectedPrefix += processorId;
    expectedPrefix += "/OperatingConfigs/";
    if (!boost::starts_with(appliedConfigUri, expectedPrefix) ||
        expectedPrefix.size() == appliedConfigUri.size())
    {
        messages::propertyValueIncorrect(
            resp->res, "AppliedOperatingConfig/@odata.id", appliedConfigUri);
        return;
    }

    // Generate the D-Bus path of the OperatingConfig object, by assuming it's a
    // direct child of the CPU object.
    // Strip the expectedPrefix from the config URI to get the "filename", and
    // append to the CPU's path.
    std::string configBaseName = appliedConfigUri.substr(expectedPrefix.size());
    sdbusplus::message::object_path configPath(cpuObjectPath);
    configPath /= configBaseName;

    BMCWEB_LOG_INFO << "Setting config to " << configPath.str;

    // Set the property, with handler to check error responses
    crow::connections::systemBus->async_method_call(
        [resp, appliedConfigUri](boost::system::error_code ec,
                                 sdbusplus::message::message& msg) {
            handleAppliedConfigResponse(resp, appliedConfigUri, ec, msg);
        },
        *controlService, cpuObjectPath, "org.freedesktop.DBus.Properties",
        "Set", "xyz.openbmc_project.Control.Processor.CurrentOperatingConfig",
        "AppliedConfig",
        std::variant<sdbusplus::message::object_path>(std::move(configPath)));
}

inline void setProcessorData(const std::shared_ptr<bmcweb::AsyncResp>& aResp,
                             const MapperServiceMap& serviceMap,
                             const std::string& objectPath,
                             std::optional<bool> locationIndicatorActive)
{
    for (const auto& [serviceName, interfaceList] : serviceMap)
    {
        bool cpuInterface = false;
        bool associationInterface = false;
        for (const auto& interface : interfaceList)
        {
            if (interface == "xyz.openbmc_project.Inventory.Item.Cpu")
            {
                cpuInterface = true;
            }
            else if (interface == "xyz.openbmc_project.Association.Definitions")
            {
                associationInterface = true;
            }
        }

        if (cpuInterface && associationInterface)
        {
            if (locationIndicatorActive)
            {
                setLocationIndicatorActive(aResp, objectPath,
                                           *locationIndicatorActive);
            }
        }
    }
}

/**
 * Find the D-Bus object representing the requested Processor, and call the
 * setProcessorData with the results. If matching object is not found, add 404
 * error to response and don't call the setProcessorData.
 *
 * @param[in,out]   resp                            Async HTTP response.
 * @param[in]       processorId                     Redfish Processor Id.
 * @param[in]       locationIndicatorActive         Value of the property
 */
inline void setProcessorObject(const std::shared_ptr<bmcweb::AsyncResp>& resp,
                               const std::string& processorId,
                               std::optional<bool> locationIndicatorActive)
{
    // GetSubTree on all interfaces which provide info about a Processor
    crow::connections::systemBus->async_method_call(
        [resp, processorId, locationIndicatorActive](
            boost::system::error_code ec,
            const MapperGetSubTreeResponse& subtree) mutable {
            if (ec)
            {
                BMCWEB_LOG_DEBUG << "DBUS response error: " << ec;
                messages::internalError(resp->res);
                return;
            }
            for (const auto& [objectPath, serviceMap] : subtree)
            {
                // Ignore any objects which don't end with our desired cpu name
                sdbusplus::message::object_path path(objectPath);
                std::string name = path.filename();
                if (name.empty() || name != processorId)
                {
                    continue;
                }

                bool found = false;
                // Filter out objects that don't have the CPU-specific
                // interfaces to make sure we can return 404 on non-CPUs (e.g.
                // /redfish/../Processors/dimm0)
                for (const auto& [serviceName, interfaceList] : serviceMap)
                {
                    if (std::find_first_of(
                            interfaceList.begin(), interfaceList.end(),
                            processorInterfaces.begin(),
                            processorInterfaces.end()) != interfaceList.end())
                    {
                        found = true;
                        break;
                    }
                }

                if (!found)
                {
                    continue;
                }

                // Process the first object which does match our cpu name and
                // required interfaces, and potentially ignore any other
                // matching objects. Assume all interfaces we want to process
                // must be on the same object path.
                setProcessorData(resp, serviceMap, objectPath,
                                 locationIndicatorActive);
                return;
            }
            messages::resourceNotFound(
                resp->res, "#Processor.v1_11_0.Processor", processorId);
        },
        "xyz.openbmc_project.ObjectMapper",
        "/xyz/openbmc_project/object_mapper",
        "xyz.openbmc_project.ObjectMapper", "GetSubTree",
        "/xyz/openbmc_project/inventory", 0,
        std::array<const char*, 3>{
            "xyz.openbmc_project.Inventory.Item.Cpu",
            "xyz.openbmc_project.Inventory.Item.Accelerator",
            "xyz.openbmc_project.Association.Definitions"});
}

inline void requestRoutesOperatingConfigCollection(App& app)
{

    BMCWEB_ROUTE(
        app, "/redfish/v1/Systems/system/Processors/<str>/OperatingConfigs/")
        .privileges(redfish::privileges::getOperatingConfigCollection)
        .methods(boost::beast::http::verb::get)(
            [](const crow::Request& req,
               const std::shared_ptr<bmcweb::AsyncResp>& asyncResp,
               const std::string& cpuName) {
                asyncResp->res.jsonValue["@odata.type"] =
                    "#OperatingConfigCollection.OperatingConfigCollection";
                asyncResp->res.jsonValue["@odata.id"] = req.url;
                asyncResp->res.jsonValue["Name"] =
                    "Operating Config Collection";

                // First find the matching CPU object so we know how to
                // constrain our search for related Config objects.
                crow::connections::systemBus->async_method_call(
                    [asyncResp,
                     cpuName](const boost::system::error_code ec,
                              const std::vector<std::string>& objects) {
                        if (ec)
                        {
                            BMCWEB_LOG_WARNING << "D-Bus error: " << ec << ", "
                                               << ec.message();
                            messages::internalError(asyncResp->res);
                            return;
                        }

                        for (const std::string& object : objects)
                        {
                            if (!boost::ends_with(object, cpuName))
                            {
                                continue;
                            }

                            // Not expected that there will be multiple matching
                            // CPU objects, but if there are just use the first
                            // one.

                            // Use the common search routine to construct the
                            // Collection of all Config objects under this CPU.
                            collection_util::getCollectionMembers(
                                asyncResp,
                                "/redfish/v1/Systems/system/Processors/" +
                                    cpuName + "/OperatingConfigs",
                                {"xyz.openbmc_project.Inventory.Item.Cpu."
                                 "OperatingConfig"},
                                object.c_str());
                            return;
                        }
                    },
                    "xyz.openbmc_project.ObjectMapper",
                    "/xyz/openbmc_project/object_mapper",
                    "xyz.openbmc_project.ObjectMapper", "GetSubTreePaths",
                    "/xyz/openbmc_project/inventory", 0,
                    std::array<const char*, 1>{
                        "xyz.openbmc_project.Control.Processor."
                        "CurrentOperatingConfig"});
            });
}

inline void requestRoutesOperatingConfig(App& app)
{
    BMCWEB_ROUTE(
        app,
        "/redfish/v1/Systems/system/Processors/<str>/OperatingConfigs/<str>/")
        .privileges(redfish::privileges::getOperatingConfig)
        .methods(
            boost::beast::http::verb::get)([](const crow::Request& req,
                                              const std::shared_ptr<
                                                  bmcweb::AsyncResp>& asyncResp,
                                              const std::string& cpuName,
                                              const std::string& configName) {
            // Ask for all objects implementing OperatingConfig so we can search
            // for one with a matching name
            crow::connections::systemBus->async_method_call(
                [asyncResp, cpuName, configName,
                 reqUrl{req.url}](boost::system::error_code ec,
                                  const MapperGetSubTreeResponse& subtree) {
                    if (ec)
                    {
                        BMCWEB_LOG_WARNING << "D-Bus error: " << ec << ", "
                                           << ec.message();
                        messages::internalError(asyncResp->res);
                        return;
                    }
                    const std::string expectedEnding =
                        cpuName + '/' + configName;
                    for (const auto& [objectPath, serviceMap] : subtree)
                    {
                        // Ignore any configs without matching cpuX/configY
                        if (!boost::ends_with(objectPath, expectedEnding) ||
                            serviceMap.empty())
                        {
                            continue;
                        }

                        nlohmann::json& json = asyncResp->res.jsonValue;
                        json["@odata.type"] =
                            "#OperatingConfig.v1_0_0.OperatingConfig";
                        json["@odata.id"] = reqUrl;
                        json["Name"] = "Processor Profile";
                        json["Id"] = configName;

                        // Just use the first implementation of the object - not
                        // expected that there would be multiple matching
                        // services
                        getOperatingConfigData(
                            asyncResp, serviceMap.begin()->first, objectPath);
                        return;
                    }
                    messages::resourceNotFound(asyncResp->res,
                                               "OperatingConfig", configName);
                },
                "xyz.openbmc_project.ObjectMapper",
                "/xyz/openbmc_project/object_mapper",
                "xyz.openbmc_project.ObjectMapper", "GetSubTree",
                "/xyz/openbmc_project/inventory", 0,
                std::array<const char*, 1>{
                    "xyz.openbmc_project.Inventory.Item.Cpu.OperatingConfig"});
        });
}

inline void requestRoutesProcessorCollection(App& app)
{
    /**
     * Functions triggers appropriate requests on DBus
     */
    BMCWEB_ROUTE(app, "/redfish/v1/Systems/system/Processors/")
        .privileges(redfish::privileges::getProcessorCollection)
        .methods(boost::beast::http::verb::get)(
            [](const crow::Request&,
               const std::shared_ptr<bmcweb::AsyncResp>& asyncResp) {
                asyncResp->res.jsonValue["@odata.type"] =
                    "#ProcessorCollection.ProcessorCollection";
                asyncResp->res.jsonValue["Name"] = "Processor Collection";

                asyncResp->res.jsonValue["@odata.id"] =
                    "/redfish/v1/Systems/system/Processors";

                collection_util::getCollectionMembers(
                    asyncResp, "/redfish/v1/Systems/system/Processors",
                    std::vector<const char*>(processorInterfaces.begin(),
                                             processorInterfaces.end()));
            });
}

inline void requestRoutesProcessor(App& app)
{
    /**
     * Functions triggers appropriate requests on DBus
     */

    BMCWEB_ROUTE(app, "/redfish/v1/Systems/system/Processors/<str>/")
        .privileges(redfish::privileges::getProcessor)
        .methods(boost::beast::http::verb::get)(
            [](const crow::Request&,
               const std::shared_ptr<bmcweb::AsyncResp>& asyncResp,
               const std::string& processorId) {
                getProcessorObject(asyncResp, processorId, getProcessorData);
            });

    BMCWEB_ROUTE(app, "/redfish/v1/Systems/system/Processors/<str>/")
        .privileges(redfish::privileges::patchProcessor)
        .methods(boost::beast::http::verb::patch)(
            [](const crow::Request& req,
               const std::shared_ptr<bmcweb::AsyncResp>& asyncResp,
               const std::string& processorId) {
                std::optional<nlohmann::json> appliedConfigJson;
                std::optional<bool> locationIndicatorActive;
                if (!json_util::readJson(
                        req, asyncResp->res, "AppliedOperatingConfig",
                        appliedConfigJson, "LocationIndicatorActive",
                        locationIndicatorActive))
                {
                    return;
                }

                std::string appliedConfigUri;
                if (appliedConfigJson)
                {
                    if (!json_util::readJson(*appliedConfigJson, asyncResp->res,
                                             "@odata.id", appliedConfigUri))
                    {
                        return;
                    }
                    // Check for 404 and find matching D-Bus object, then run
                    // property patch handlers if that all succeeds.
                    getProcessorObject(
                        asyncResp, processorId,
                        [appliedConfigUri = std::move(appliedConfigUri)](
                            const std::shared_ptr<bmcweb::AsyncResp>& asyncResp,
                            const std::string& processorId,
                            const std::string& objectPath,
                            const MapperServiceMap& serviceMap) {
                            patchAppliedOperatingConfig(asyncResp, processorId,
                                                        appliedConfigUri,
                                                        objectPath, serviceMap);
                        });
                }

                if (locationIndicatorActive)
                {
                    setProcessorObject(asyncResp, processorId,
                                       locationIndicatorActive);
                }
<<<<<<< HEAD
=======
            });
}

inline void requestRoutesSubProcessors(App& app)
{
    BMCWEB_ROUTE(app,
                 "/redfish/v1/Systems/system/Processors/<str>/SubProcessors")
        .privileges(redfish::privileges::getProcessorCollection)
        .methods(boost::beast::http::verb::get)(
            [](const crow::Request&,
               const std::shared_ptr<bmcweb::AsyncResp>& asyncResp,
               const std::string& processorId) {
                getSubProcessorMembers(asyncResp, processorId);
            });
}

inline void requestRoutesSubProcessorsCore(App& app)
{
    BMCWEB_ROUTE(
        app, "/redfish/v1/Systems/system/Processors/<str>/SubProcessors/<str>")
        .privileges(redfish::privileges::getProcessor)
        .methods(boost::beast::http::verb::get)(
            [](const crow::Request&,
               const std::shared_ptr<bmcweb::AsyncResp>& asyncResp,
               const std::string& processorId, const std::string& coreId) {
                getSubProcessorData(asyncResp, processorId, coreId);
>>>>>>> b2481eea
            });
}

} // namespace redfish<|MERGE_RESOLUTION|>--- conflicted
+++ resolved
@@ -1698,8 +1698,6 @@
                     setProcessorObject(asyncResp, processorId,
                                        locationIndicatorActive);
                 }
-<<<<<<< HEAD
-=======
             });
 }
 
@@ -1726,7 +1724,6 @@
                const std::shared_ptr<bmcweb::AsyncResp>& asyncResp,
                const std::string& processorId, const std::string& coreId) {
                 getSubProcessorData(asyncResp, processorId, coreId);
->>>>>>> b2481eea
             });
 }
 
