/*
// Copyright (c) 2018 IBM Corporation
//
// Licensed under the Apache License, Version 2.0 (the "License");
// you may not use this file except in compliance with the License.
// You may obtain a copy of the License at
//
//      http://www.apache.org/licenses/LICENSE-2.0
//
// Unless required by applicable law or agreed to in writing, software
// distributed under the License is distributed on an "AS IS" BASIS,
// WITHOUT WARRANTIES OR CONDITIONS OF ANY KIND, either express or implied.
// See the License for the specific language governing permissions and
// limitations under the License.
*/
#pragma once

#include "node.hpp"

#include <variant>
namespace redfish
{
namespace certs
{
constexpr char const *httpsObjectPath =
    "/xyz/openbmc_project/certs/server/https";
constexpr char const *certInstallIntf = "xyz.openbmc_project.Certs.Install";
constexpr char const *certReplaceIntf = "xyz.openbmc_project.Certs.Replace";
constexpr char const *certPropIntf = "xyz.openbmc_project.Certs.Certificate";
constexpr char const *dbusPropIntf = "org.freedesktop.DBus.Properties";
constexpr char const *dbusObjManagerIntf = "org.freedesktop.DBus.ObjectManager";
constexpr char const *ldapObjectPath = "/xyz/openbmc_project/certs/client/ldap";
constexpr char const *httpsServiceName =
    "xyz.openbmc_project.Certs.Manager.Server.Https";
constexpr char const *ldapServiceName =
    "xyz.openbmc_project.Certs.Manager.Client.Ldap";
constexpr char const *authorityServiceName =
    "xyz.openbmc_project.Certs.Manager.Authority.Ldap";
constexpr char const *authorityObjectPath =
    "/xyz/openbmc_project/certs/authority/ldap";
} // namespace certs

/**
 * The Certificate schema defines a Certificate Service which represents the
 * actions available to manage certificates and links to where certificates
 * are installed.
 */
class CertificateService : public Node
{
  public:
    CertificateService(CrowApp &app) :
        Node(app, "/redfish/v1/CertificateService/")
    {
        // TODO: Issue#61 No entries are available for Certificate
        // sevice at https://www.dmtf.org/standards/redfish
        // "redfish standard registries". Need to modify after DMTF
        // publish Privilege details for certificate service
        entityPrivileges = {
            {boost::beast::http::verb::get, {{"Login"}}},
            {boost::beast::http::verb::head, {{"Login"}}},
            {boost::beast::http::verb::patch, {{"ConfigureComponents"}}},
            {boost::beast::http::verb::put, {{"ConfigureComponents"}}},
            {boost::beast::http::verb::delete_, {{"ConfigureComponents"}}},
            {boost::beast::http::verb::post, {{"ConfigureComponents"}}}};
    }

  private:
    void doGet(crow::Response &res, const crow::Request &req,
               const std::vector<std::string> &params) override
    {
        res.jsonValue = {
            {"@odata.type", "#CertificateService.v1_0_0.CertificateService"},
            {"@odata.id", "/redfish/v1/CertificateService"},
            {"@odata.context",
             "/redfish/v1/$metadata#CertificateService.CertificateService"},
            {"Id", "CertificateService"},
            {"Name", "Certificate Service"},
            {"Description", "Actions available to manage certificates"}};
        res.jsonValue["CertificateLocations"] = {
            {"@odata.id",
             "/redfish/v1/CertificateService/CertificateLocations"}};
        res.jsonValue["Actions"]["#CertificateService.ReplaceCertificate"] = {
            {"target", "/redfish/v1/CertificateService/Actions/"
                       "CertificateService.ReplaceCertificate"},
            {"CertificateType@Redfish.AllowableValues", {"PEM"}}};
        res.jsonValue["Actions"]["#CertificateService.GenerateCSR"] = {
            {"target", "/redfish/v1/CertificateService/Actions/"
                       "CertificateService.GenerateCSR"}};
        res.end();
    }
}; // CertificateService

/**
 * @brief Find the ID specified in the URL
 * Finds the numbers specified after the last "/" in the URL and returns.
 * @param[in] path URL
 * @return -1 on failure and number on success
 */
long getIDFromURL(const std::string_view url)
{
    std::size_t found = url.rfind("/");
    if (found == std::string::npos)
    {
        return -1;
    }
    if ((found + 1) < url.length())
    {
        char *endPtr;
        std::string_view str = url.substr(found + 1);
        long value = std::strtol(str.data(), &endPtr, 10);
        if (endPtr != str.end())
        {
            return -1;
        }
        return value;
    }
    return -1;
}

/**
 * Class to create a temporary certificate file for uploading to system
 */
class CertificateFile
{
  public:
    CertificateFile() = delete;
    CertificateFile(const CertificateFile &) = delete;
    CertificateFile &operator=(const CertificateFile &) = delete;
    CertificateFile(CertificateFile &&) = delete;
    CertificateFile &operator=(CertificateFile &&) = delete;
    CertificateFile(const std::string &certString)
    {
        char dirTemplate[] = "/tmp/Certs.XXXXXX";
        char *tempDirectory = mkdtemp(dirTemplate);
        if (tempDirectory)
        {
            certDirectory = tempDirectory;
            certificateFile = certDirectory / "cert.pem";
            std::ofstream out(certificateFile, std::ofstream::out |
                                                   std::ofstream::binary |
                                                   std::ofstream::trunc);
            out << certString;
            out.close();
            BMCWEB_LOG_DEBUG << "Creating certificate file" << certificateFile;
        }
    }
    ~CertificateFile()
    {
        if (std::filesystem::exists(certDirectory))
        {
            BMCWEB_LOG_DEBUG << "Removing certificate file" << certificateFile;
            try
            {
                std::filesystem::remove_all(certDirectory);
            }
            catch (const std::filesystem::filesystem_error &e)
            {
                BMCWEB_LOG_ERROR << "Failed to remove temp directory"
                                 << certDirectory;
            }
        }
    }
    std::string getCertFilePath()
    {
        return certificateFile;
    }

  private:
    std::filesystem::path certificateFile;
    std::filesystem::path certDirectory;
};

static std::unique_ptr<sdbusplus::bus::match::match> csrMatcher;
/**
 * @brief Read data from CSR D-bus object and set to response
 *
 * @param[in] asyncResp Shared pointer to the response message
 * @param[in] certURI Link to certifiate collection URI
 * @param[in] service D-Bus service name
 * @param[in] certObjPath certificate D-Bus object path
 * @param[in] csrObjPath CSR D-Bus object path
 * @return None
 */
static void getCSR(const std::shared_ptr<AsyncResp> &asyncResp,
                   const std::string &certURI, const std::string &service,
                   const std::string &certObjPath,
                   const std::string &csrObjPath)
{
    BMCWEB_LOG_DEBUG << "getCSR CertObjectPath" << certObjPath
                     << " CSRObjectPath=" << csrObjPath
                     << " service=" << service;
    crow::connections::systemBus->async_method_call(
        [asyncResp, certURI](const boost::system::error_code ec,
                             const std::string &csr) {
            if (ec)
            {
                BMCWEB_LOG_ERROR << "DBUS response error: " << ec;
                messages::internalError(asyncResp->res);
                return;
            }
            if (csr.empty())
            {
                BMCWEB_LOG_ERROR << "CSR read is empty";
                messages::internalError(asyncResp->res);
                return;
            }
            asyncResp->res.jsonValue["CSRString"] = csr;
            asyncResp->res.jsonValue["CertificateCollection"] = {
                {"@odata.id", certURI}};
        },
        service, csrObjPath, "xyz.openbmc_project.Certs.CSR", "CSR");
}

/**
 * Action to Generate CSR
 */
class CertificateActionGenerateCSR : public Node
{
  public:
    CertificateActionGenerateCSR(CrowApp &app) :
        Node(app, "/redfish/v1/CertificateService/Actions/"
                  "CertificateService.GenerateCSR/")
    {
        entityPrivileges = {
            {boost::beast::http::verb::get, {{"Login"}}},
            {boost::beast::http::verb::head, {{"Login"}}},
            {boost::beast::http::verb::patch, {{"ConfigureComponents"}}},
            {boost::beast::http::verb::put, {{"ConfigureComponents"}}},
            {boost::beast::http::verb::delete_, {{"ConfigureComponents"}}},
            {boost::beast::http::verb::post, {{"ConfigureComponents"}}}};
    }

  private:
    void doPost(crow::Response &res, const crow::Request &req,
                const std::vector<std::string> &params) override
    {
<<<<<<< HEAD
        static const int RSA_KEY_BIT_LENGTH = 2048;
        auto asyncResp = std::make_shared<AsyncResp>(res);
        // Required parameters
        std::string city;
        std::string commonName;
        std::string country;
        std::string organization;
        std::string organizationalUnit;
        std::string state;
        nlohmann::json certificateCollection;
=======
        static const int KEY_BIT_LENGTH = 2048;
        auto asyncResp = std::make_shared<AsyncResp>(res);
        // Required parameters
        std::optional<std::string> city;
        std::optional<std::string> commonName;
        std::optional<std::string> country;
        std::optional<std::string> organization;
        std::optional<std::string> organizationalUnit;
        std::optional<std::string> state;
        std::optional<nlohmann::json> certificateCollection;
>>>>>>> 4d9571af

        // Optional parameters
        std::optional<std::vector<std::string>> optAlternativeNames =
            std::vector<std::string>();
        std::optional<std::string> optContactPerson = "";
        std::optional<std::string> optChallengePassword = "";
        std::optional<std::string> optEmail = "";
        std::optional<std::string> optGivenName = "";
        std::optional<std::string> optInitials = "";
<<<<<<< HEAD
        std::optional<int64_t> optKeyBitLength = RSA_KEY_BIT_LENGTH;
        std::optional<std::string> optKeyCurveId = "prime256v1";
=======
        std::optional<int64_t> optKeyBitLength = KEY_BIT_LENGTH;
        std::optional<std::string> optKeyCurveId = "secp224r1";
>>>>>>> 4d9571af
        std::optional<std::string> optKeyPairAlgorithm = "EC";
        std::optional<std::vector<std::string>> optKeyUsage =
            std::vector<std::string>();
        std::optional<std::string> optSurname = "";
        std::optional<std::string> optUnstructuredName = "";
        if (!json_util::readJson(
<<<<<<< HEAD
                req, asyncResp->res, "City", city, "CommonName", commonName,
=======
                req, res, "City", city, "CommonName", commonName,
>>>>>>> 4d9571af
                "ContactPerson", optContactPerson, "Country", country,
                "Organization", organization, "OrganizationalUnit",
                organizationalUnit, "State", state, "CertificateCollection",
                certificateCollection, "AlternativeNames", optAlternativeNames,
                "ChallengePassword", optChallengePassword, "Email", optEmail,
                "GivenName", optGivenName, "Initials", optInitials,
                "KeyBitLength", optKeyBitLength, "KeyCurveId", optKeyCurveId,
                "KeyPairAlgorithm", optKeyPairAlgorithm, "KeyUsage",
                optKeyUsage, "Surname", optSurname, "UnstructuredName",
                optUnstructuredName))
        {
<<<<<<< HEAD
=======
            BMCWEB_LOG_ERROR << "Failure to read required parameters";
            messages::internalError(asyncResp->res);
            return;
        }
        if (!city)
        {
            messages::actionParameterMissing(asyncResp->res, "GenerateCSR",
                                             "City");
            return;
        }
        if (!commonName)
        {
            messages::actionParameterMissing(asyncResp->res, "GenerateCSR",
                                             "CommonName");
            return;
        }
        if (!country)
        {
            messages::actionParameterMissing(asyncResp->res, "GenerateCSR",
                                             "Country");
            return;
        }
        if (!organization)
        {
            messages::actionParameterMissing(asyncResp->res, "GenerateCSR",
                                             "Organization");
            return;
        }
        if (!organizationalUnit)
        {
            messages::actionParameterMissing(asyncResp->res, "GenerateCSR",
                                             "OrganizationalUnit");
            return;
        }
        if (!state)
        {
            messages::actionParameterMissing(asyncResp->res, "GenerateCSR",
                                             "State");
>>>>>>> 4d9571af
            return;
        }

        // bmcweb has no way to store or decode a private key challenge
        // password, which will likely cause bmcweb to crash on startup if this
        // is not set on a post so not allowing the user to set value
        if (*optChallengePassword != "")
        {
            messages::actionParameterNotSupported(asyncResp->res, "GenerateCSR",
                                                  "ChallengePassword");
            return;
        }

<<<<<<< HEAD
        std::string certURI;
        if (!redfish::json_util::readJson(certificateCollection, asyncResp->res,
                                          "@odata.id", certURI))
        {
=======
        if (!certificateCollection)
        {
            messages::actionParameterMissing(asyncResp->res, "GenerateCSR",
                                             "CertificateCollection");
            return;
        }
        std::string certURI;
        if (!redfish::json_util::readJson(*certificateCollection, res,
                                          "@odata.id", certURI))
        {
            messages::actionParameterMissing(asyncResp->res, "GenerateCSR",
                                             "CertificateCollection");
>>>>>>> 4d9571af
            return;
        }

        std::string objectPath;
        std::string service;
<<<<<<< HEAD
        if (boost::starts_with(
                certURI,
                "/redfish/v1/Managers/bmc/NetworkProtocol/HTTPS/Certificates"))
=======
        if (certURI ==
            "/redfish/v1/Managers/bmc/NetworkProtocol/HTTPS/Certificates/")
>>>>>>> 4d9571af
        {
            objectPath = certs::httpsObjectPath;
            service = certs::httpsServiceName;
        }
<<<<<<< HEAD
        else if (boost::starts_with(
                     certURI, "/redfish/v1/AccountService/LDAP/Certificates"))
=======
        else if (certURI == "/redfish/v1/AccountService/LDAP/Certificates/")
>>>>>>> 4d9571af
        {
            objectPath = certs::ldapObjectPath;
            service = certs::ldapServiceName;
        }
        else
        {
            messages::actionParameterValueFormatError(asyncResp->res, certURI,
                                                      "CertificateCollection",
                                                      "GenerateCSR");
            return;
        }

<<<<<<< HEAD
=======
        // If key pair algorithm optional argument is not set, set it to EC
        if (*optKeyPairAlgorithm == "")
        {
            *optKeyPairAlgorithm = "EC";
        }

>>>>>>> 4d9571af
        // supporting only EC and RSA algorithm
        if (*optKeyPairAlgorithm != "EC" && *optKeyPairAlgorithm != "RSA")
        {
            messages::actionParameterNotSupported(
                asyncResp->res, "KeyPairAlgorithm", "GenerateCSR");
            return;
        }

<<<<<<< HEAD
        // supporting only 2048 key bit length for RSA algorithm due to time
        // consumed in generating private key
        if (*optKeyPairAlgorithm == "RSA" &&
            *optKeyBitLength != RSA_KEY_BIT_LENGTH)
        {
            messages::propertyValueNotInList(asyncResp->res,
                                             std::to_string(*optKeyBitLength),
                                             "KeyBitLength");
            return;
        }

        // validate KeyUsage supporting only 1 type based on URL
        if (boost::starts_with(
                certURI,
                "/redfish/v1/Managers/bmc/NetworkProtocol/HTTPS/Certificates"))
        {
            if (optKeyUsage->size() == 0)
            {
                optKeyUsage->push_back("ServerAuthentication");
            }
            else if (optKeyUsage->size() == 1)
            {
                if ((*optKeyUsage)[0] != "ServerAuthentication")
                {
                    messages::propertyValueNotInList(
                        asyncResp->res, (*optKeyUsage)[0], "KeyUsage");
                    return;
                }
            }
            else
            {
                messages::actionParameterNotSupported(
                    asyncResp->res, "KeyUsage", "GenerateCSR");
                return;
            }
        }
        else if (boost::starts_with(
                     certURI, "/redfish/v1/AccountService/LDAP/Certificates"))
        {
            if (optKeyUsage->size() == 0)
            {
                optKeyUsage->push_back("ClientAuthentication");
            }
            else if (optKeyUsage->size() == 1)
            {
                if ((*optKeyUsage)[0] != "ClientAuthentication")
                {
                    messages::propertyValueNotInList(
                        asyncResp->res, (*optKeyUsage)[0], "KeyUsage");
                    return;
                }
            }
            else
            {
                messages::actionParameterNotSupported(
                    asyncResp->res, "KeyUsage", "GenerateCSR");
=======
        // if key bit length optional argument is not set, set it to default
        // value
        if (*optKeyBitLength == 0)
        {
            *optKeyBitLength = KEY_BIT_LENGTH;
        }

        // supporting only 2048 key bit length for RSA algorithm due to time
        // consumed in generating private key
        if (*optKeyPairAlgorithm == "RSA" && *optKeyBitLength != KEY_BIT_LENGTH)
        {
            messages::actionParameterValueFormatError(
                asyncResp->res, std::to_string(*optKeyBitLength),
                "KeyBitLength", "GenerateCSR");
            return;
        }

        // validate KeyUsage
        for (const std::string &usage : *optKeyUsage)
        {
            if (!isKeyUsageFound(usage))
            {
                messages::actionParameterValueFormatError(
                    asyncResp->res, usage, "KeyUsage", "GenerateCSR");
>>>>>>> 4d9571af
                return;
            }
        }

        // Only allow one CSR matcher at a time so setting retry time-out and
<<<<<<< HEAD
        // timer expiry to 10 seconds for now.
=======
        // timer expiry to 10 seconds for now. HTTPS time-out is 10 seconds.
>>>>>>> 4d9571af
        static const int TIME_OUT = 10;
        if (csrMatcher)
        {
            res.addHeader("Retry-After", std::to_string(TIME_OUT));
            messages::serviceTemporarilyUnavailable(asyncResp->res,
                                                    std::to_string(TIME_OUT));
            return;
        }

        // Make this static so it survives outside this method
        static boost::asio::steady_timer timeout(*req.ioService);
        timeout.expires_after(std::chrono::seconds(TIME_OUT));
        timeout.async_wait([asyncResp](const boost::system::error_code &ec) {
            csrMatcher = nullptr;
            if (ec)
            {
                // operation_aborted is expected if timer is canceled before
                // completion.
                if (ec != boost::asio::error::operation_aborted)
                {
                    BMCWEB_LOG_ERROR << "Async_wait failed " << ec;
                }
                return;
            }
            BMCWEB_LOG_ERROR << "Timed out waiting for Generating CSR";
            messages::internalError(asyncResp->res);
        });

        // create a matcher to wait on CSR object
        BMCWEB_LOG_DEBUG << "create matcher with path " << objectPath;
        std::string match("type='signal',"
                          "interface='org.freedesktop.DBus.ObjectManager',"
                          "path='" +
                          objectPath +
                          "',"
                          "member='InterfacesAdded'");
        csrMatcher = std::make_unique<sdbusplus::bus::match::match>(
            *crow::connections::systemBus, match,
            [asyncResp, service, objectPath,
             certURI](sdbusplus::message::message &m) {
                boost::system::error_code ec;
                timeout.cancel(ec);
                if (ec)
                {
                    BMCWEB_LOG_ERROR << "error canceling timer " << ec;
<<<<<<< HEAD
                    csrMatcher = nullptr;
                }
                if (m.is_method_error())
                {
                    BMCWEB_LOG_ERROR << "Dbus method error!!!";
=======
                }
                if (m.is_method_error())
                {
                    BMCWEB_LOG_DEBUG << "Dbus method error!!!";
>>>>>>> 4d9571af
                    messages::internalError(asyncResp->res);
                    return;
                }
                std::vector<std::pair<
                    std::string, std::vector<std::pair<
                                     std::string, std::variant<std::string>>>>>
                    interfacesProperties;
                sdbusplus::message::object_path csrObjectPath;
                m.read(csrObjectPath, interfacesProperties);
                BMCWEB_LOG_DEBUG << "CSR object added" << csrObjectPath.str;
                for (auto &interface : interfacesProperties)
                {
                    if (interface.first == "xyz.openbmc_project.Certs.CSR")
                    {
                        getCSR(asyncResp, certURI, service, objectPath,
                               csrObjectPath.str);
                        break;
                    }
                }
            });
        crow::connections::systemBus->async_method_call(
            [asyncResp](const boost::system::error_code ec,
                        const std::string &path) {
                if (ec)
                {
                    BMCWEB_LOG_ERROR << "DBUS response error: " << ec.message();
                    messages::internalError(asyncResp->res);
                    return;
                }
            },
            service, objectPath, "xyz.openbmc_project.Certs.CSR.Create",
<<<<<<< HEAD
            "GenerateCSR", *optAlternativeNames, *optChallengePassword, city,
            commonName, *optContactPerson, country, *optEmail, *optGivenName,
            *optInitials, *optKeyBitLength, *optKeyCurveId,
            *optKeyPairAlgorithm, *optKeyUsage, organization,
            organizationalUnit, state, *optSurname, *optUnstructuredName);
=======
            "GenerateCSR", *optAlternativeNames, *optChallengePassword, *city,
            *commonName, *optContactPerson, *country, *optEmail, *optGivenName,
            *optInitials, *optKeyBitLength, *optKeyCurveId,
            *optKeyPairAlgorithm, *optKeyUsage, *organization,
            *organizationalUnit, *state, *optSurname, *optUnstructuredName);
    }

    /**
     * @brief Check if keyusage retrieved from Certificate is of redfish
     * supported type
     *
     * @param[in] str keyusage value retrieved from certificate
     * @return true if it is of redfish type else false
     */
    bool isKeyUsageFound(const std::string &str)
    {
        const static std::array<const char *, 15> usageList = {
            "DigitalSignature",     "NonRepudiation",       "KeyEncipherment",
            "DataEncipherment",     "KeyAgreement",         "KeyCertSign",
            "CRLSigning",           "EncipherOnly",         "DecipherOnly",
            "ServerAuthentication", "ClientAuthentication", "CodeSigning",
            "EmailProtection",      "Timestamping",         "OCSPSigning"};
        auto it = std::find_if(
            usageList.begin(), usageList.end(),
            [&str](const char *s) { return (strcmp(s, str.c_str()) == 0); });
        return (it != usageList.end());
>>>>>>> 4d9571af
    }
}; // CertificateActionGenerateCSR

/**
 * @brief Parse and update Certficate Issue/Subject property
 *
 * @param[in] asyncResp Shared pointer to the response message
 * @param[in] str  Issuer/Subject value in key=value pairs
 * @param[in] type Issuer/Subject
 * @return None
 */
static void updateCertIssuerOrSubject(nlohmann::json &out,
                                      const std::string_view value)
{
    // example: O=openbmc-project.xyz,CN=localhost
    std::string_view::iterator i = value.begin();
    while (i != value.end())
    {
        std::string_view::iterator tokenBegin = i;
        while (i != value.end() && *i != '=')
        {
            i++;
        }
        if (i == value.end())
        {
            break;
        }
        const std::string_view key(tokenBegin, i - tokenBegin);
        i++;
        tokenBegin = i;
        while (i != value.end() && *i != ',')
        {
            i++;
        }
        const std::string_view val(tokenBegin, i - tokenBegin);
        if (key == "L")
        {
            out["City"] = val;
        }
        else if (key == "CN")
        {
            out["CommonName"] = val;
        }
        else if (key == "C")
        {
            out["Country"] = val;
        }
        else if (key == "O")
        {
            out["Organization"] = val;
        }
        else if (key == "OU")
        {
            out["OrganizationalUnit"] = val;
        }
        else if (key == "ST")
        {
            out["State"] = val;
        }
        // skip comma character
        if (i != value.end())
        {
            i++;
        }
    }
}

/**
 * @brief Retrieve the certificates properties and append to the response
 * message
 *
 * @param[in] asyncResp Shared pointer to the response message
 * @param[in] objectPath  Path of the D-Bus service object
 * @param[in] certId  Id of the certificate
 * @param[in] certURL  URL of the certificate object
 * @param[in] name  name of the certificate
 * @return None
 */
static void getCertificateProperties(
    const std::shared_ptr<AsyncResp> &asyncResp, const std::string &objectPath,
    const std::string &service, long certId, const std::string &certURL,
    const std::string &name)
{
    using PropertyType =
        std::variant<std::string, uint64_t, std::vector<std::string>>;
    using PropertiesMap = boost::container::flat_map<std::string, PropertyType>;
    BMCWEB_LOG_DEBUG << "getCertificateProperties Path=" << objectPath
                     << " certId=" << certId << " certURl=" << certURL;
    crow::connections::systemBus->async_method_call(
        [asyncResp, certURL, certId, name](const boost::system::error_code ec,
                                           const PropertiesMap &properties) {
            if (ec)
            {
                BMCWEB_LOG_ERROR << "DBUS response error: " << ec;
                messages::internalError(asyncResp->res);
                return;
            }
            asyncResp->res.jsonValue = {
                {"@odata.id", certURL},
                {"@odata.type", "#Certificate.v1_0_0.Certificate"},
                {"@odata.context",
                 "/redfish/v1/$metadata#Certificate.Certificate"},
                {"Id", std::to_string(certId)},
                {"Name", name},
                {"Description", name}};
            for (const auto &property : properties)
            {
                if (property.first == "CertificateString")
                {
                    asyncResp->res.jsonValue["CertificateString"] = "";
                    const std::string *value =
                        std::get_if<std::string>(&property.second);
                    if (value)
                    {
                        asyncResp->res.jsonValue["CertificateString"] = *value;
                    }
                }
                else if (property.first == "KeyUsage")
                {
                    nlohmann::json &keyUsage =
                        asyncResp->res.jsonValue["KeyUsage"];
                    keyUsage = nlohmann::json::array();
                    const std::vector<std::string> *value =
                        std::get_if<std::vector<std::string>>(&property.second);
                    if (value)
                    {
                        for (const std::string &usage : *value)
                        {
                            keyUsage.push_back(usage);
                        }
                    }
                }
                else if (property.first == "Issuer")
                {
                    const std::string *value =
                        std::get_if<std::string>(&property.second);
                    if (value)
                    {
                        updateCertIssuerOrSubject(
                            asyncResp->res.jsonValue["Issuer"], *value);
                    }
                }
                else if (property.first == "Subject")
                {
                    const std::string *value =
                        std::get_if<std::string>(&property.second);
                    if (value)
                    {
                        updateCertIssuerOrSubject(
                            asyncResp->res.jsonValue["Subject"], *value);
                    }
                }
                else if (property.first == "ValidNotAfter")
                {
                    const uint64_t *value =
                        std::get_if<uint64_t>(&property.second);
                    if (value)
                    {
                        std::time_t time = static_cast<std::time_t>(*value);
                        asyncResp->res.jsonValue["ValidNotAfter"] =
                            crow::utility::getDateTime(time);
                    }
                }
                else if (property.first == "ValidNotBefore")
                {
                    const uint64_t *value =
                        std::get_if<uint64_t>(&property.second);
                    if (value)
                    {
                        std::time_t time = static_cast<std::time_t>(*value);
                        asyncResp->res.jsonValue["ValidNotBefore"] =
                            crow::utility::getDateTime(time);
                    }
                }
            }
            asyncResp->res.addHeader("Location", certURL);
        },
        service, objectPath, certs::dbusPropIntf, "GetAll",
        certs::certPropIntf);
}

using GetObjectType =
    std::vector<std::pair<std::string, std::vector<std::string>>>;

/**
 * Action to replace an existing certificate
 */
class CertificateActionsReplaceCertificate : public Node
{
  public:
    CertificateActionsReplaceCertificate(CrowApp &app) :
        Node(app, "/redfish/v1/CertificateService/Actions/"
                  "CertificateService.ReplaceCertificate/")
    {
        entityPrivileges = {
            {boost::beast::http::verb::get, {{"Login"}}},
            {boost::beast::http::verb::head, {{"Login"}}},
            {boost::beast::http::verb::patch, {{"ConfigureComponents"}}},
            {boost::beast::http::verb::put, {{"ConfigureComponents"}}},
            {boost::beast::http::verb::delete_, {{"ConfigureComponents"}}},
            {boost::beast::http::verb::post, {{"ConfigureComponents"}}}};
    }

  private:
    void doPost(crow::Response &res, const crow::Request &req,
                const std::vector<std::string> &params) override
    {
        std::string certificate;
        nlohmann::json certificateUri;
        std::optional<std::string> certificateType = "PEM";
        auto asyncResp = std::make_shared<AsyncResp>(res);
        if (!json_util::readJson(req, asyncResp->res, "CertificateString",
                                 certificate, "CertificateUri", certificateUri,
                                 "CertificateType", certificateType))
        {
            BMCWEB_LOG_ERROR << "Required parameters are missing";
            messages::internalError(asyncResp->res);
            return;
        }

        if (!certificateType)
        {
            // should never happen, but it never hurts to be paranoid.
            return;
        }
        if (certificateType != "PEM")
        {
            messages::actionParameterNotSupported(
                asyncResp->res, "CertificateType", "ReplaceCertificate");
            return;
        }

        std::string certURI;
        if (!redfish::json_util::readJson(certificateUri, asyncResp->res,
                                          "@odata.id", certURI))
        {
            messages::actionParameterMissing(
                asyncResp->res, "ReplaceCertificate", "CertificateUri");
            return;
        }

        BMCWEB_LOG_INFO << "Certificate URI to replace" << certURI;
        long id = getIDFromURL(certURI);
        if (id < 0)
        {
            messages::actionParameterValueFormatError(asyncResp->res, certURI,
                                                      "CertificateUri",
                                                      "ReplaceCertificate");
            return;
        }
        std::string objectPath;
        std::string name;
        std::string service;
        if (boost::starts_with(
                certURI,
                "/redfish/v1/Managers/bmc/NetworkProtocol/HTTPS/Certificates/"))
        {
            objectPath =
                std::string(certs::httpsObjectPath) + "/" + std::to_string(id);
            name = "HTTPS certificate";
            service = certs::httpsServiceName;
        }
        else if (boost::starts_with(
                     certURI, "/redfish/v1/AccountService/LDAP/Certificates/"))
        {
            objectPath =
                std::string(certs::ldapObjectPath) + "/" + std::to_string(id);
            name = "LDAP certificate";
            service = certs::ldapServiceName;
        }
        else if (boost::starts_with(
                     certURI,
                     "/redfish/v1/Managers/bmc/Truststore/Certificates/"))
        {
            objectPath = std::string(certs::authorityObjectPath) + "/" +
                         std::to_string(id);
            name = "TrustStore certificate";
            service = certs::authorityServiceName;
        }
        else
        {
            messages::actionParameterNotSupported(
                asyncResp->res, "CertificateUri", "ReplaceCertificate");
            return;
        }

        std::shared_ptr<CertificateFile> certFile =
            std::make_shared<CertificateFile>(certificate);
        crow::connections::systemBus->async_method_call(
            [asyncResp, certFile, objectPath, service, certURI, id,
             name](const boost::system::error_code ec) {
                if (ec)
                {
                    BMCWEB_LOG_ERROR << "DBUS response error: " << ec;
                    messages::internalError(asyncResp->res);
                    return;
                }
                getCertificateProperties(asyncResp, objectPath, service, id,
                                         certURI, name);
                BMCWEB_LOG_DEBUG << "HTTPS certificate install file="
                                 << certFile->getCertFilePath();
            },
            service, objectPath, certs::certReplaceIntf, "Replace",
            certFile->getCertFilePath());
    }
}; // CertificateActionsReplaceCertificate

/**
 * Certificate resource describes a certificate used to prove the identity
 * of a component, account or service.
 */
class HTTPSCertificate : public Node
{
  public:
    template <typename CrowApp>
    HTTPSCertificate(CrowApp &app) :
        Node(app,
             "/redfish/v1/Managers/bmc/NetworkProtocol/HTTPS/Certificates/"
             "<str>/",
             std::string())
    {
        entityPrivileges = {
            {boost::beast::http::verb::get, {{"Login"}}},
            {boost::beast::http::verb::head, {{"Login"}}},
            {boost::beast::http::verb::patch, {{"ConfigureComponents"}}},
            {boost::beast::http::verb::put, {{"ConfigureComponents"}}},
            {boost::beast::http::verb::delete_, {{"ConfigureComponents"}}},
            {boost::beast::http::verb::post, {{"ConfigureComponents"}}}};
    }

    void doGet(crow::Response &res, const crow::Request &req,
               const std::vector<std::string> &params) override
    {
        auto asyncResp = std::make_shared<AsyncResp>(res);
        if (params.size() != 1)
        {
            messages::internalError(asyncResp->res);
            return;
        }
        long id = getIDFromURL(req.url);

        BMCWEB_LOG_DEBUG << "HTTPSCertificate::doGet ID=" << std::to_string(id);
        std::string certURL =
            "/redfish/v1/Managers/bmc/NetworkProtocol/HTTPS/Certificates/" +
            std::to_string(id);
        std::string objectPath = certs::httpsObjectPath;
        objectPath += "/";
        objectPath += std::to_string(id);
        getCertificateProperties(asyncResp, objectPath, certs::httpsServiceName,
                                 id, certURL, "HTTPS Certificate");
    }

}; // namespace redfish

/**
 * Collection of HTTPS certificates
 */
class HTTPSCertificateCollection : public Node
{
  public:
    template <typename CrowApp>
    HTTPSCertificateCollection(CrowApp &app) :
        Node(app,
             "/redfish/v1/Managers/bmc/NetworkProtocol/HTTPS/Certificates/")
    {
        entityPrivileges = {
            {boost::beast::http::verb::get, {{"Login"}}},
            {boost::beast::http::verb::head, {{"Login"}}},
            {boost::beast::http::verb::patch, {{"ConfigureComponents"}}},
            {boost::beast::http::verb::put, {{"ConfigureComponents"}}},
            {boost::beast::http::verb::delete_, {{"ConfigureComponents"}}},
            {boost::beast::http::verb::post, {{"ConfigureComponents"}}}};
    }
    void doGet(crow::Response &res, const crow::Request &req,
               const std::vector<std::string> &params) override
    {
        res.jsonValue = {
            {"@odata.id",
             "/redfish/v1/Managers/bmc/NetworkProtocol/HTTPS/Certificates"},
            {"@odata.type", "#CertificateCollection.CertificateCollection"},
            {"@odata.context",
             "/redfish/v1/"
             "$metadata#CertificateCollection.CertificateCollection"},
            {"Name", "HTTPS Certificates Collection"},
            {"Description", "A Collection of HTTPS certificate instances"}};
        auto asyncResp = std::make_shared<AsyncResp>(res);
        crow::connections::systemBus->async_method_call(
            [asyncResp](const boost::system::error_code ec,
                        const ManagedObjectType &certs) {
                if (ec)
                {
                    BMCWEB_LOG_ERROR << "DBUS response error: " << ec;
                    messages::internalError(asyncResp->res);
                    return;
                }
                nlohmann::json &members = asyncResp->res.jsonValue["Members"];
                members = nlohmann::json::array();
                for (const auto &cert : certs)
                {
                    long id = getIDFromURL(cert.first.str);
                    if (id >= 0)
                    {
                        members.push_back(
                            {{"@odata.id",
                              "/redfish/v1/Managers/bmc/"
                              "NetworkProtocol/HTTPS/Certificates/" +
                                  std::to_string(id)}});
                    }
                }
                asyncResp->res.jsonValue["Members@odata.count"] =
                    members.size();
            },
            certs::httpsServiceName, certs::httpsObjectPath,
            certs::dbusObjManagerIntf, "GetManagedObjects");
    }

    void doPost(crow::Response &res, const crow::Request &req,
                const std::vector<std::string> &params) override
    {
        BMCWEB_LOG_DEBUG << "HTTPSCertificateCollection::doPost";
        auto asyncResp = std::make_shared<AsyncResp>(res);
        asyncResp->res.jsonValue = {{"Name", "HTTPS Certificate"},
                                    {"Description", "HTTPS Certificate"}};

        std::shared_ptr<CertificateFile> certFile =
            std::make_shared<CertificateFile>(req.body);

        crow::connections::systemBus->async_method_call(
            [asyncResp, certFile](const boost::system::error_code ec) {
                if (ec)
                {
                    BMCWEB_LOG_ERROR << "DBUS response error: " << ec;
                    messages::internalError(asyncResp->res);
                    return;
                }
                // TODO: Issue#84 supporting only 1 certificate
                long certId = 1;
                std::string certURL =
                    "/redfish/v1/Managers/bmc/NetworkProtocol/HTTPS/"
                    "Certificates/" +
                    std::to_string(certId);
                std::string objectPath = std::string(certs::httpsObjectPath) +
                                         "/" + std::to_string(certId);
                getCertificateProperties(asyncResp, objectPath,
                                         certs::httpsServiceName, certId,
                                         certURL, "HTTPS Certificate");
                BMCWEB_LOG_DEBUG << "HTTPS certificate install file="
                                 << certFile->getCertFilePath();
            },
            certs::httpsServiceName, certs::httpsObjectPath,
            certs::certInstallIntf, "Install", certFile->getCertFilePath());
    }
}; // HTTPSCertificateCollection

/**
 * The certificate location schema defines a resource that an administrator
 * can use in order to locate all certificates installed on a given service.
 */
class CertificateLocations : public Node
{
  public:
    template <typename CrowApp>
    CertificateLocations(CrowApp &app) :
        Node(app, "/redfish/v1/CertificateService/CertificateLocations/")
    {
        entityPrivileges = {
            {boost::beast::http::verb::get, {{"Login"}}},
            {boost::beast::http::verb::head, {{"Login"}}},
            {boost::beast::http::verb::patch, {{"ConfigureComponents"}}},
            {boost::beast::http::verb::put, {{"ConfigureComponents"}}},
            {boost::beast::http::verb::delete_, {{"ConfigureComponents"}}},
            {boost::beast::http::verb::post, {{"ConfigureComponents"}}}};
    }

  private:
    void doGet(crow::Response &res, const crow::Request &req,
               const std::vector<std::string> &params) override
    {
        res.jsonValue = {
            {"@odata.id",
             "/redfish/v1/CertificateService/CertificateLocations"},
            {"@odata.type",
             "#CertificateLocations.v1_0_0.CertificateLocations"},
            {"@odata.context",
             "/redfish/v1/$metadata#CertificateLocations.CertificateLocations"},
            {"Name", "Certificate Locations"},
            {"Id", "CertificateLocations"},
            {"Description",
             "Defines a resource that an administrator can use in order to "
             "locate all certificates installed on a given service"}};
        auto asyncResp = std::make_shared<AsyncResp>(res);
        nlohmann::json &links =
            asyncResp->res.jsonValue["Links"]["Certificates"];
        links = nlohmann::json::array();
        getCertificateLocations(
            asyncResp,
            "/redfish/v1/Managers/bmc/NetworkProtocol/HTTPS/Certificates/",
            certs::httpsObjectPath, certs::httpsServiceName);
        getCertificateLocations(asyncResp,
                                "/redfish/v1/AccountService/LDAP/Certificates/",
                                certs::ldapObjectPath, certs::ldapServiceName);
        getCertificateLocations(
            asyncResp, "/redfish/v1/Managers/bmc/Truststore/Certificates/",
            certs::authorityObjectPath, certs::authorityServiceName);
    }
    /**
     * @brief Retrieve the certificates installed list and append to the
     * response
     *
     * @param[in] asyncResp Shared pointer to the response message
     * @param[in] certURL  Path of the certificate object
     * @param[in] path  Path of the D-Bus service object
     * @return None
     */
    void getCertificateLocations(std::shared_ptr<AsyncResp> &asyncResp,
                                 const std::string &certURL,
                                 const std::string &path,
                                 const std::string &service)
    {
        BMCWEB_LOG_DEBUG << "getCertificateLocations URI=" << certURL
                         << " Path=" << path << " service= " << service;
        crow::connections::systemBus->async_method_call(
            [asyncResp, certURL](const boost::system::error_code ec,
                                 const ManagedObjectType &certs) {
                if (ec)
                {
                    BMCWEB_LOG_ERROR << "DBUS response error: " << ec;
                    messages::internalError(asyncResp->res);
                    return;
                }
                nlohmann::json &links =
                    asyncResp->res.jsonValue["Links"]["Certificates"];
                for (auto &cert : certs)
                {
                    long id = getIDFromURL(cert.first.str);
                    if (id >= 0)
                    {
                        links.push_back(
                            {{"@odata.id", certURL + std::to_string(id)}});
                    }
                }
                asyncResp->res.jsonValue["Links"]["Certificates@odata.count"] =
                    links.size();
            },
            service, path, certs::dbusObjManagerIntf, "GetManagedObjects");
    }
}; // CertificateLocations

/**
 * Collection of LDAP certificates
 */
class LDAPCertificateCollection : public Node
{
  public:
    template <typename CrowApp>
    LDAPCertificateCollection(CrowApp &app) :
        Node(app, "/redfish/v1/AccountService/LDAP/Certificates/")
    {
        entityPrivileges = {
            {boost::beast::http::verb::get, {{"Login"}}},
            {boost::beast::http::verb::head, {{"Login"}}},
            {boost::beast::http::verb::patch, {{"ConfigureComponents"}}},
            {boost::beast::http::verb::put, {{"ConfigureComponents"}}},
            {boost::beast::http::verb::delete_, {{"ConfigureComponents"}}},
            {boost::beast::http::verb::post, {{"ConfigureComponents"}}}};
    }
    void doGet(crow::Response &res, const crow::Request &req,
               const std::vector<std::string> &params) override
    {
        res.jsonValue = {
            {"@odata.id", "/redfish/v1/AccountService/LDAP/Certificates"},
            {"@odata.type", "#CertificateCollection.CertificateCollection"},
            {"@odata.context",
             "/redfish/v1/"
             "$metadata#CertificateCollection.CertificateCollection"},
            {"Name", "LDAP Certificates Collection"},
            {"Description", "A Collection of LDAP certificate instances"}};
        auto asyncResp = std::make_shared<AsyncResp>(res);
        crow::connections::systemBus->async_method_call(
            [asyncResp](const boost::system::error_code ec,
                        const ManagedObjectType &certs) {
                if (ec)
                {
                    BMCWEB_LOG_ERROR << "DBUS response error: " << ec;
                    messages::internalError(asyncResp->res);
                    return;
                }
                nlohmann::json &members = asyncResp->res.jsonValue["Members"];
                members = nlohmann::json::array();
                for (const auto &cert : certs)
                {
                    long id = getIDFromURL(cert.first.str);
                    if (id >= 0)
                    {
                        members.push_back(
                            {{"@odata.id", "/redfish/v1/AccountService/"
                                           "LDAP/Certificates/" +
                                               std::to_string(id)}});
                    }
                }
                asyncResp->res.jsonValue["Members@odata.count"] =
                    members.size();
            },
            certs::ldapServiceName, certs::ldapObjectPath,
            certs::dbusObjManagerIntf, "GetManagedObjects");
    }

    void doPost(crow::Response &res, const crow::Request &req,
                const std::vector<std::string> &params) override
    {
        std::shared_ptr<CertificateFile> certFile =
            std::make_shared<CertificateFile>(req.body);
        auto asyncResp = std::make_shared<AsyncResp>(res);
        crow::connections::systemBus->async_method_call(
            [asyncResp, certFile](const boost::system::error_code ec) {
                if (ec)
                {
                    BMCWEB_LOG_ERROR << "DBUS response error: " << ec;
                    messages::internalError(asyncResp->res);
                    return;
                }
                //// TODO: Issue#84 supporting only 1 certificate
                long certId = 1;
                std::string certURL =
                    "/redfish/v1/AccountService/LDAP/Certificates/" +
                    std::to_string(certId);
                std::string objectPath = std::string(certs::ldapObjectPath) +
                                         "/" + std::to_string(certId);
                getCertificateProperties(asyncResp, objectPath,
                                         certs::ldapServiceName, certId,
                                         certURL, "LDAP Certificate");
                BMCWEB_LOG_DEBUG << "LDAP certificate install file="
                                 << certFile->getCertFilePath();
            },
            certs::ldapServiceName, certs::ldapObjectPath,
            certs::certInstallIntf, "Install", certFile->getCertFilePath());
    }
}; // LDAPCertificateCollection

/**
 * Certificate resource describes a certificate used to prove the identity
 * of a component, account or service.
 */
class LDAPCertificate : public Node
{
  public:
    template <typename CrowApp>
    LDAPCertificate(CrowApp &app) :
        Node(app, "/redfish/v1/AccountService/LDAP/Certificates/<str>/",
             std::string())
    {
        entityPrivileges = {
            {boost::beast::http::verb::get, {{"Login"}}},
            {boost::beast::http::verb::head, {{"Login"}}},
            {boost::beast::http::verb::patch, {{"ConfigureComponents"}}},
            {boost::beast::http::verb::put, {{"ConfigureComponents"}}},
            {boost::beast::http::verb::delete_, {{"ConfigureComponents"}}},
            {boost::beast::http::verb::post, {{"ConfigureComponents"}}}};
    }

    void doGet(crow::Response &res, const crow::Request &req,
               const std::vector<std::string> &params) override
    {
        auto asyncResp = std::make_shared<AsyncResp>(res);
        long id = getIDFromURL(req.url);
        if (id < 0)
        {
            BMCWEB_LOG_ERROR << "Invalid url value" << req.url;
            messages::internalError(asyncResp->res);
            return;
        }
        BMCWEB_LOG_DEBUG << "LDAP Certificate ID=" << std::to_string(id);
        std::string certURL = "/redfish/v1/AccountService/LDAP/Certificates/" +
                              std::to_string(id);
        std::string objectPath = certs::ldapObjectPath;
        objectPath += "/";
        objectPath += std::to_string(id);
        getCertificateProperties(asyncResp, objectPath, certs::ldapServiceName,
                                 id, certURL, "LDAP Certificate");
    }
}; // LDAPCertificate
<<<<<<< HEAD
=======

>>>>>>> 4d9571af
/**
 * Collection of TrustStoreCertificate certificates
 */
class TrustStoreCertificateCollection : public Node
{
  public:
    template <typename CrowApp>
    TrustStoreCertificateCollection(CrowApp &app) :
        Node(app, "/redfish/v1/Managers/bmc/Truststore/Certificates/")
    {
        entityPrivileges = {
            {boost::beast::http::verb::get, {{"Login"}}},
            {boost::beast::http::verb::head, {{"Login"}}},
            {boost::beast::http::verb::patch, {{"ConfigureComponents"}}},
            {boost::beast::http::verb::put, {{"ConfigureComponents"}}},
            {boost::beast::http::verb::delete_, {{"ConfigureComponents"}}},
            {boost::beast::http::verb::post, {{"ConfigureComponents"}}}};
    }
    void doGet(crow::Response &res, const crow::Request &req,
               const std::vector<std::string> &params) override
    {
        res.jsonValue = {
            {"@odata.id", "/redfish/v1/Managers/bmc/Truststore/Certificates/"},
            {"@odata.type", "#CertificateCollection.CertificateCollection"},
            {"@odata.context",
             "/redfish/v1/"
             "$metadata#CertificateCollection.CertificateCollection"},
            {"Name", "TrustStore Certificates Collection"},
            {"Description",
             "A Collection of TrustStore certificate instances"}};
        auto asyncResp = std::make_shared<AsyncResp>(res);
        crow::connections::systemBus->async_method_call(
            [asyncResp](const boost::system::error_code ec,
                        const ManagedObjectType &certs) {
                if (ec)
                {
                    BMCWEB_LOG_ERROR << "DBUS response error: " << ec;
                    messages::internalError(asyncResp->res);
                    return;
                }
                nlohmann::json &members = asyncResp->res.jsonValue["Members"];
                members = nlohmann::json::array();
                for (const auto &cert : certs)
                {
                    long id = getIDFromURL(cert.first.str);
                    if (id >= 0)
                    {
                        members.push_back(
                            {{"@odata.id", "/redfish/v1/Managers/bmc/"
                                           "Truststore/Certificates/" +
                                               std::to_string(id)}});
                    }
                }
                asyncResp->res.jsonValue["Members@odata.count"] =
                    members.size();
            },
            certs::authorityServiceName, certs::authorityObjectPath,
            certs::dbusObjManagerIntf, "GetManagedObjects");
    }

    void doPost(crow::Response &res, const crow::Request &req,
                const std::vector<std::string> &params) override
    {
        std::shared_ptr<CertificateFile> certFile =
            std::make_shared<CertificateFile>(req.body);
        auto asyncResp = std::make_shared<AsyncResp>(res);
        crow::connections::systemBus->async_method_call(
            [asyncResp, certFile](const boost::system::error_code ec) {
                if (ec)
                {
                    BMCWEB_LOG_ERROR << "DBUS response error: " << ec;
                    messages::internalError(asyncResp->res);
                    return;
                }
                //// TODO: Issue#84 supporting only 1 certificate
                long certId = 1;
                std::string certURL = "/redfish/v1/Managers/bmc/"
                                      "Truststore/Certificates/" +
                                      std::to_string(certId);
                std::string objectPath =
                    std::string(certs::authorityObjectPath) + "/" +
                    std::to_string(certId);
                getCertificateProperties(asyncResp, objectPath,
                                         certs::authorityServiceName, certId,
                                         certURL, "TrustStore Certificate");
                BMCWEB_LOG_DEBUG << "TrustStore certificate install file="
                                 << certFile->getCertFilePath();
            },
            certs::authorityServiceName, certs::authorityObjectPath,
            certs::certInstallIntf, "Install", certFile->getCertFilePath());
    }
}; // TrustStoreCertificateCollection

/**
 * Certificate resource describes a certificate used to prove the identity
 * of a component, account or service.
 */
class TrustStoreCertificate : public Node
{
  public:
    template <typename CrowApp>
    TrustStoreCertificate(CrowApp &app) :
        Node(app, "/redfish/v1/Managers/bmc/Truststore/Certificates/<str>/",
             std::string())
    {
        entityPrivileges = {
            {boost::beast::http::verb::get, {{"Login"}}},
            {boost::beast::http::verb::head, {{"Login"}}},
            {boost::beast::http::verb::patch, {{"ConfigureComponents"}}},
            {boost::beast::http::verb::put, {{"ConfigureComponents"}}},
            {boost::beast::http::verb::delete_, {{"ConfigureComponents"}}},
            {boost::beast::http::verb::post, {{"ConfigureComponents"}}}};
    }

    void doGet(crow::Response &res, const crow::Request &req,
               const std::vector<std::string> &params) override
    {
        auto asyncResp = std::make_shared<AsyncResp>(res);
        long id = getIDFromURL(req.url);
        if (id < 0)
        {
            BMCWEB_LOG_ERROR << "Invalid url value" << req.url;
            messages::internalError(asyncResp->res);
            return;
        }
        BMCWEB_LOG_DEBUG << "TrustStoreCertificate::doGet ID="
                         << std::to_string(id);
        std::string certURL =
            "/redfish/v1/Managers/bmc/Truststore/Certificates/" +
            std::to_string(id);
        std::string objectPath = certs::authorityObjectPath;
        objectPath += "/";
        objectPath += std::to_string(id);
        getCertificateProperties(asyncResp, objectPath,
                                 certs::authorityServiceName, id, certURL,
                                 "TrustStore Certificate");
    }
}; // TrustStoreCertificate
} // namespace redfish<|MERGE_RESOLUTION|>--- conflicted
+++ resolved
@@ -234,7 +234,6 @@
     void doPost(crow::Response &res, const crow::Request &req,
                 const std::vector<std::string> &params) override
     {
-<<<<<<< HEAD
         static const int RSA_KEY_BIT_LENGTH = 2048;
         auto asyncResp = std::make_shared<AsyncResp>(res);
         // Required parameters
@@ -245,18 +244,6 @@
         std::string organizationalUnit;
         std::string state;
         nlohmann::json certificateCollection;
-=======
-        static const int KEY_BIT_LENGTH = 2048;
-        auto asyncResp = std::make_shared<AsyncResp>(res);
-        // Required parameters
-        std::optional<std::string> city;
-        std::optional<std::string> commonName;
-        std::optional<std::string> country;
-        std::optional<std::string> organization;
-        std::optional<std::string> organizationalUnit;
-        std::optional<std::string> state;
-        std::optional<nlohmann::json> certificateCollection;
->>>>>>> 4d9571af
 
         // Optional parameters
         std::optional<std::vector<std::string>> optAlternativeNames =
@@ -266,24 +253,15 @@
         std::optional<std::string> optEmail = "";
         std::optional<std::string> optGivenName = "";
         std::optional<std::string> optInitials = "";
-<<<<<<< HEAD
         std::optional<int64_t> optKeyBitLength = RSA_KEY_BIT_LENGTH;
         std::optional<std::string> optKeyCurveId = "prime256v1";
-=======
-        std::optional<int64_t> optKeyBitLength = KEY_BIT_LENGTH;
-        std::optional<std::string> optKeyCurveId = "secp224r1";
->>>>>>> 4d9571af
         std::optional<std::string> optKeyPairAlgorithm = "EC";
         std::optional<std::vector<std::string>> optKeyUsage =
             std::vector<std::string>();
         std::optional<std::string> optSurname = "";
         std::optional<std::string> optUnstructuredName = "";
         if (!json_util::readJson(
-<<<<<<< HEAD
                 req, asyncResp->res, "City", city, "CommonName", commonName,
-=======
-                req, res, "City", city, "CommonName", commonName,
->>>>>>> 4d9571af
                 "ContactPerson", optContactPerson, "Country", country,
                 "Organization", organization, "OrganizationalUnit",
                 organizationalUnit, "State", state, "CertificateCollection",
@@ -295,47 +273,6 @@
                 optKeyUsage, "Surname", optSurname, "UnstructuredName",
                 optUnstructuredName))
         {
-<<<<<<< HEAD
-=======
-            BMCWEB_LOG_ERROR << "Failure to read required parameters";
-            messages::internalError(asyncResp->res);
-            return;
-        }
-        if (!city)
-        {
-            messages::actionParameterMissing(asyncResp->res, "GenerateCSR",
-                                             "City");
-            return;
-        }
-        if (!commonName)
-        {
-            messages::actionParameterMissing(asyncResp->res, "GenerateCSR",
-                                             "CommonName");
-            return;
-        }
-        if (!country)
-        {
-            messages::actionParameterMissing(asyncResp->res, "GenerateCSR",
-                                             "Country");
-            return;
-        }
-        if (!organization)
-        {
-            messages::actionParameterMissing(asyncResp->res, "GenerateCSR",
-                                             "Organization");
-            return;
-        }
-        if (!organizationalUnit)
-        {
-            messages::actionParameterMissing(asyncResp->res, "GenerateCSR",
-                                             "OrganizationalUnit");
-            return;
-        }
-        if (!state)
-        {
-            messages::actionParameterMissing(asyncResp->res, "GenerateCSR",
-                                             "State");
->>>>>>> 4d9571af
             return;
         }
 
@@ -349,48 +286,24 @@
             return;
         }
 
-<<<<<<< HEAD
         std::string certURI;
         if (!redfish::json_util::readJson(certificateCollection, asyncResp->res,
                                           "@odata.id", certURI))
         {
-=======
-        if (!certificateCollection)
-        {
-            messages::actionParameterMissing(asyncResp->res, "GenerateCSR",
-                                             "CertificateCollection");
-            return;
-        }
-        std::string certURI;
-        if (!redfish::json_util::readJson(*certificateCollection, res,
-                                          "@odata.id", certURI))
-        {
-            messages::actionParameterMissing(asyncResp->res, "GenerateCSR",
-                                             "CertificateCollection");
->>>>>>> 4d9571af
             return;
         }
 
         std::string objectPath;
         std::string service;
-<<<<<<< HEAD
         if (boost::starts_with(
                 certURI,
                 "/redfish/v1/Managers/bmc/NetworkProtocol/HTTPS/Certificates"))
-=======
-        if (certURI ==
-            "/redfish/v1/Managers/bmc/NetworkProtocol/HTTPS/Certificates/")
->>>>>>> 4d9571af
         {
             objectPath = certs::httpsObjectPath;
             service = certs::httpsServiceName;
         }
-<<<<<<< HEAD
         else if (boost::starts_with(
                      certURI, "/redfish/v1/AccountService/LDAP/Certificates"))
-=======
-        else if (certURI == "/redfish/v1/AccountService/LDAP/Certificates/")
->>>>>>> 4d9571af
         {
             objectPath = certs::ldapObjectPath;
             service = certs::ldapServiceName;
@@ -403,15 +316,6 @@
             return;
         }
 
-<<<<<<< HEAD
-=======
-        // If key pair algorithm optional argument is not set, set it to EC
-        if (*optKeyPairAlgorithm == "")
-        {
-            *optKeyPairAlgorithm = "EC";
-        }
-
->>>>>>> 4d9571af
         // supporting only EC and RSA algorithm
         if (*optKeyPairAlgorithm != "EC" && *optKeyPairAlgorithm != "RSA")
         {
@@ -420,7 +324,6 @@
             return;
         }
 
-<<<<<<< HEAD
         // supporting only 2048 key bit length for RSA algorithm due to time
         // consumed in generating private key
         if (*optKeyPairAlgorithm == "RSA" &&
@@ -477,42 +380,12 @@
             {
                 messages::actionParameterNotSupported(
                     asyncResp->res, "KeyUsage", "GenerateCSR");
-=======
-        // if key bit length optional argument is not set, set it to default
-        // value
-        if (*optKeyBitLength == 0)
-        {
-            *optKeyBitLength = KEY_BIT_LENGTH;
-        }
-
-        // supporting only 2048 key bit length for RSA algorithm due to time
-        // consumed in generating private key
-        if (*optKeyPairAlgorithm == "RSA" && *optKeyBitLength != KEY_BIT_LENGTH)
-        {
-            messages::actionParameterValueFormatError(
-                asyncResp->res, std::to_string(*optKeyBitLength),
-                "KeyBitLength", "GenerateCSR");
-            return;
-        }
-
-        // validate KeyUsage
-        for (const std::string &usage : *optKeyUsage)
-        {
-            if (!isKeyUsageFound(usage))
-            {
-                messages::actionParameterValueFormatError(
-                    asyncResp->res, usage, "KeyUsage", "GenerateCSR");
->>>>>>> 4d9571af
                 return;
             }
         }
 
         // Only allow one CSR matcher at a time so setting retry time-out and
-<<<<<<< HEAD
         // timer expiry to 10 seconds for now.
-=======
-        // timer expiry to 10 seconds for now. HTTPS time-out is 10 seconds.
->>>>>>> 4d9571af
         static const int TIME_OUT = 10;
         if (csrMatcher)
         {
@@ -558,18 +431,11 @@
                 if (ec)
                 {
                     BMCWEB_LOG_ERROR << "error canceling timer " << ec;
-<<<<<<< HEAD
                     csrMatcher = nullptr;
                 }
                 if (m.is_method_error())
                 {
                     BMCWEB_LOG_ERROR << "Dbus method error!!!";
-=======
-                }
-                if (m.is_method_error())
-                {
-                    BMCWEB_LOG_DEBUG << "Dbus method error!!!";
->>>>>>> 4d9571af
                     messages::internalError(asyncResp->res);
                     return;
                 }
@@ -601,40 +467,11 @@
                 }
             },
             service, objectPath, "xyz.openbmc_project.Certs.CSR.Create",
-<<<<<<< HEAD
             "GenerateCSR", *optAlternativeNames, *optChallengePassword, city,
             commonName, *optContactPerson, country, *optEmail, *optGivenName,
             *optInitials, *optKeyBitLength, *optKeyCurveId,
             *optKeyPairAlgorithm, *optKeyUsage, organization,
             organizationalUnit, state, *optSurname, *optUnstructuredName);
-=======
-            "GenerateCSR", *optAlternativeNames, *optChallengePassword, *city,
-            *commonName, *optContactPerson, *country, *optEmail, *optGivenName,
-            *optInitials, *optKeyBitLength, *optKeyCurveId,
-            *optKeyPairAlgorithm, *optKeyUsage, *organization,
-            *organizationalUnit, *state, *optSurname, *optUnstructuredName);
-    }
-
-    /**
-     * @brief Check if keyusage retrieved from Certificate is of redfish
-     * supported type
-     *
-     * @param[in] str keyusage value retrieved from certificate
-     * @return true if it is of redfish type else false
-     */
-    bool isKeyUsageFound(const std::string &str)
-    {
-        const static std::array<const char *, 15> usageList = {
-            "DigitalSignature",     "NonRepudiation",       "KeyEncipherment",
-            "DataEncipherment",     "KeyAgreement",         "KeyCertSign",
-            "CRLSigning",           "EncipherOnly",         "DecipherOnly",
-            "ServerAuthentication", "ClientAuthentication", "CodeSigning",
-            "EmailProtection",      "Timestamping",         "OCSPSigning"};
-        auto it = std::find_if(
-            usageList.begin(), usageList.end(),
-            [&str](const char *s) { return (strcmp(s, str.c_str()) == 0); });
-        return (it != usageList.end());
->>>>>>> 4d9571af
     }
 }; // CertificateActionGenerateCSR
 
@@ -1316,10 +1153,7 @@
                                  id, certURL, "LDAP Certificate");
     }
 }; // LDAPCertificate
-<<<<<<< HEAD
-=======
-
->>>>>>> 4d9571af
+
 /**
  * Collection of TrustStoreCertificate certificates
  */
