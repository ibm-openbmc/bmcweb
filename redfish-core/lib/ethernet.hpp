--- conflicted
+++ resolved
@@ -925,7 +925,6 @@
 }
 
 /**
-<<<<<<< HEAD
  * @brief Sets IPv6 default gateway with given data
  *
  * @param[in] ifaceId      Id of interface whose gateway should be added
@@ -1002,8 +1001,6 @@
 }
 
 /*
-=======
->>>>>>> 84b206c5
  * @brief Deletes given Static Route
  *
  * @param[in] ifaceId     Id of interface whose IP should be deleted
@@ -1032,8 +1029,8 @@
  * @brief Deletes the static route entry for this interface and creates a
  * replacement static route entry
  *
- * @param[in] ifaceId      Id of the interface upon which to create the static route
- * entry
+ * @param[in] ifaceId      Id of the interface upon which to create the static
+ * route entry
  * @param[in] objId        IPAddress object Id
  * @param[in] destination  Destination address of static route
  * entry
@@ -2303,10 +2300,7 @@
         std::optional<std::string> ipv6DefaultGateway;
         std::optional<nlohmann::json> ipv4StaticAddresses;
         std::optional<nlohmann::json> ipv6StaticAddresses;
-<<<<<<< HEAD
         std::optional<nlohmann::json> ipv6StaticDefaultGateways;
-=======
->>>>>>> 84b206c5
         std::optional<nlohmann::json> staticRoutes;
         std::optional<nlohmann::json> oemObject;
         std::optional<std::vector<std::string>> staticNameServers;
@@ -2406,10 +2400,7 @@
              ipv4StaticAddresses = std::move(ipv4StaticAddresses),
              ipv6DefaultGateway = std::move(ipv6DefaultGateway),
              ipv6StaticAddresses = std::move(ipv6StaticAddresses),
-<<<<<<< HEAD
              ipv6StaticDefaultGateway = std::move(ipv6StaticDefaultGateways),
-=======
->>>>>>> 84b206c5
              staticRoutes = std::move(staticRoutes),
              staticNameServers = std::move(staticNameServers),
              dhcpv4 = std::move(dhcpv4), dhcpv6 = std::move(dhcpv6), mtuSize,
@@ -2490,7 +2481,6 @@
                                                asyncResp);
             }
 
-<<<<<<< HEAD
             if (ipv6StaticDefaultGateway)
             {
                 const nlohmann::json& ipv6StaticGateway =
@@ -2498,8 +2488,6 @@
                 handleIPv6DefaultGateway(ifaceId, ipv6StaticGateway, asyncResp);
             }
 
-=======
->>>>>>> 84b206c5
             if (staticRoutes)
             {
                 const nlohmann::json& staticRoute = *staticRoutes;
