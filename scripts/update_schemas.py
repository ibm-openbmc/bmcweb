--- conflicted
+++ resolved
@@ -76,11 +76,7 @@
     'PowerSubsystem',
     'PowerSupplyCollection',
     'PowerSupply',
-<<<<<<< HEAD
-    'Privileges', #Used in Role
-=======
     'Privileges',  # Used in Role
->>>>>>> b2481eea
     'Processor',
     'ProcessorCollection',
     'RedfishError',
