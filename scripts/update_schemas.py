--- conflicted
+++ resolved
@@ -182,19 +182,19 @@
 
     metadata_index.write(
         "    <edmx:Reference Uri=\""
-<<<<<<< HEAD
         "/redfish/v1/schema/OemAssembly_v1.xml\">\n")
     metadata_index.write(
         "        <edmx:Include Namespace=\"OemAssembly\"/>\n")
     metadata_index.write(
         "        <edmx:Include Namespace=\"OemAssembly.v1_0_0\"/>\n")
-=======
+    metadata_index.write("    </edmx:Reference>\n")
+
+    metadata_index.write(
         "/redfish/v1/schema/OemChassis_v1.xml\">\n")
     metadata_index.write(
         "        <edmx:Include Namespace=\"OemChassis\"/>\n")
     metadata_index.write(
         "        <edmx:Include Namespace=\"OemChassis.v1_0_0\"/>\n")
->>>>>>> f3aa8d46
     metadata_index.write("    </edmx:Reference>\n")
 
     metadata_index.write("</edmx:Edmx>\n")
